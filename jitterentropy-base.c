--- conflicted
+++ resolved
@@ -1436,17 +1436,15 @@
 	if (jent_fips_enabled())
 		ec.fips_enabled = 1;
 
-<<<<<<< HEAD
 	/* Required by jent_measure_jitter */
 	jent_common_timer_gcd = 1;
+
+	/* Setup the cutoff for the APT test. */
+	ec.apt_cutoff = jent_apt_cutoff_lookup[JENT_MIN_OSR - 1];
 
 	/* Setup the cutoff for the Lag test. */
 	ec.lag_global_cutoff = jent_lag_global_cutoff_lookup[JENT_MIN_OSR - 1];
 	ec.lag_local_cutoff = jent_lag_local_cutoff_lookup[JENT_MIN_OSR - 1];
-=======
-	/* Setup the cutoff for the APT test. */
-	ec.apt_cutoff = jent_apt_cutoff_lookup[JENT_MIN_OSR - 1];
->>>>>>> 54842eab
 
 	/* We could perform statistical tests here, but the problem is
 	 * that we only have a few loop counts to do testing. These
