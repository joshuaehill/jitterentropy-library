/*
 * Non-physical true random number generator based on timing jitter.
 *
 * Copyright Stephan Mueller <smueller@chronox.de>, 2014 - 2021
 *
 * Design
 * ======
 *
 * See documentation in doc/ folder.
 *
 * Interface
 * =========
 *
 * See documentation in jitterentropy(3) man page.
 *
 * License
 * =======
 *
 * Redistribution and use in source and binary forms, with or without
 * modification, are permitted provided that the following conditions
 * are met:
 * 1. Redistributions of source code must retain the above copyright
 *    notice, and the entire permission notice in its entirety,
 *    including the disclaimer of warranties.
 * 2. Redistributions in binary form must reproduce the above copyright
 *    notice, this list of conditions and the following disclaimer in the
 *    documentation and/or other materials provided with the distribution.
 * 3. The name of the author may not be used to endorse or promote
 *    products derived from this software without specific prior
 *    written permission.
 *
 * ALTERNATIVELY, this product may be distributed under the terms of
 * the GNU General Public License, in which case the provisions of the GPL2 are
 * required INSTEAD OF the above restrictions.  (This clause is
 * necessary due to a potential bad interaction between the GPL and
 * the restrictions contained in a BSD-style copyright.)
 *
 * THIS SOFTWARE IS PROVIDED ``AS IS'' AND ANY EXPRESS OR IMPLIED
 * WARRANTIES, INCLUDING, BUT NOT LIMITED TO, THE IMPLIED WARRANTIES
 * OF MERCHANTABILITY AND FITNESS FOR A PARTICULAR PURPOSE, ALL OF
 * WHICH ARE HEREBY DISCLAIMED.  IN NO EVENT SHALL THE AUTHOR BE
 * LIABLE FOR ANY DIRECT, INDIRECT, INCIDENTAL, SPECIAL, EXEMPLARY, OR
 * CONSEQUENTIAL DAMAGES (INCLUDING, BUT NOT LIMITED TO, PROCUREMENT
 * OF SUBSTITUTE GOODS OR SERVICES; LOSS OF USE, DATA, OR PROFITS; OR
 * BUSINESS INTERRUPTION) HOWEVER CAUSED AND ON ANY THEORY OF
 * LIABILITY, WHETHER IN CONTRACT, STRICT LIABILITY, OR TORT
 * (INCLUDING NEGLIGENCE OR OTHERWISE) ARISING IN ANY WAY OUT OF THE
 * USE OF THIS SOFTWARE, EVEN IF NOT ADVISED OF THE POSSIBILITY OF SUCH
 * DAMAGE.
 */

#include "jitterentropy.h"

#define MAJVERSION 3 /* API / ABI incompatible changes, functional changes that
		      * require consumer to be updated (as long as this number
		      * is zero, the API is not considered stable and can
		      * change without a bump of the major version) */
#define MINVERSION 0 /* API compatible, ABI may change, functional
		      * enhancements only, consumer can be left unchanged if
		      * enhancements are not considered */
#define PATCHLEVEL 3 /* API / ABI compatible, no functional changes, no
		      * enhancements, bug fixes only */

/***************************************************************************
 * Jitter RNG Static Definitions
 *
 * None of the following should be altered
 ***************************************************************************/

#ifdef __OPTIMIZE__
 #error "The CPU Jitter random number generator must not be compiled with optimizations. See documentation. Use the compiler switch -O0 for compiling jitterentropy.c."
#endif

/*
 * JENT_POWERUP_TESTLOOPCOUNT needs some loops to identify edge
 * systems. 100 is definitely too little.
 *
 * SP800-90B requires at least 1024 initial test cycles.
 */
#define JENT_POWERUP_TESTLOOPCOUNT 1024

#define ARRAY_SIZE(x) (sizeof(x) / sizeof((x)[0]))

/**
 * jent_version() - Return machine-usable version number of jent library
 *
 * The function returns a version number that is monotonic increasing
 * for newer versions. The version numbers are multiples of 100. For example,
 * version 1.2.3 is converted to 1020300 -- the last two digits are reserved
 * for future use.
 *
 * The result of this function can be used in comparing the version number
 * in a calling program if version-specific calls need to be make.
 *
 * @return Version number of jitterentropy library
 */
JENT_PRIVATE_STATIC
unsigned int jent_version(void)
{
	unsigned int version = 0;

	version =  MAJVERSION * 1000000;
	version += MINVERSION * 10000;
	version += PATCHLEVEL * 100;

	return version;
}

/***************************************************************************
 * Lag Predictor Test
 *
 * This test is a vendor-defined conditional test that is designed to detect
 * a known failure mode where the result becomes mostly deterministic
 * Note that (lag_observations&JENT_LAG_MASK) is the index where the next value
 * provided will be stored.
 ***************************************************************************/

/**
 * Reset the lag counters
 *
 * @ec [in] Reference to entropy collector
 */
static void jent_lag_reset(struct rand_data *ec)
{
	/* Reset Lag counters */
	ec->lag_prediction_success_count = 0;
	ec->lag_prediction_success_run = 0;
	ec->lag_best_predictor = 0; //The first guess is basically arbitrary.
	ec->lag_observations = 0;
	memset(ec->lag_scoreboard, 0, sizeof(ec->lag_scoreboard));
	memset(ec->lag_delta_history, 0, sizeof(ec->lag_delta_history));
}

/**
 * Insert a new entropy event into the lag predictor.
 *
 * @ec [in] Reference to entropy collector
 * @current_delta [in] Current time delta
 */
static void jent_lag_insert(struct rand_data *ec, uint64_t current_delta)
{
	uint64_t prediction;
	/* Initialize the delta_history*/
	if (ec->lag_observations < JENT_LAG_HISTORY_SIZE) {
		ec->lag_delta_history[ec->lag_observations] = current_delta;
		ec->lag_observations++;
		return;
	}

	/* The history is initialized. First make a guess and examine the results. */
	prediction = ec->lag_delta_history[(ec->lag_observations - ec->lag_best_predictor - 1)&JENT_LAG_MASK];
	if(prediction == current_delta) {
		/* The prediction was correct. */
		ec->lag_prediction_success_count++;
		ec->lag_prediction_success_run++;
		if((ec->lag_prediction_success_run >= ec->lag_local_cutoff) || (ec->lag_prediction_success_count >= ec->lag_global_cutoff))
			ec->health_failure = 1;
	} else {
		/*The prediction wasn't correct. End any run of successes.*/
		ec->lag_prediction_success_run=0;
	}

	/* Now update the predictors using the current data. */
	for(unsigned int i=0; i < JENT_LAG_HISTORY_SIZE; i++) {
		if(ec->lag_delta_history[(ec->lag_observations - i - 1)&JENT_LAG_MASK] == current_delta) {
			/*The ith predictor (which guesses i+1 symbols in the past) successfully guessed.*/
			ec->lag_scoreboard[i] ++;
			//Keep track of the best predictor (tie goes to the shortest lag)
			if(ec->lag_scoreboard[i] > ec->lag_scoreboard[ec->lag_best_predictor])
				ec->lag_best_predictor = i;
		}
	}

	/*Finally, update the lag_delta_history array with the newly input value.*/
	ec->lag_delta_history[(ec->lag_observations) & JENT_LAG_MASK] = current_delta;
	ec->lag_observations++;

	/* lag_best_predictor now is the index of the predictor with the largest number of correct guesses.
	 * This establishes our next guess.
	 */

	/* Do we now need a new window? */
	if (ec->lag_observations >= JENT_LAG_WINDOW_SIZE)
		jent_lag_reset(ec);
}

/**
 * Return a prior delta value using the lag test's history.
 *
 * @ec [in] Reference to entropy collector
 * @back [in] The number of elements back in history (0 is the prior element)
 *
 * @return
 * 	The prior delta value (if there was a prior value) or 0 otherwise.
 */
static uint64_t jent_last_delta(struct rand_data *ec, unsigned int back)
{
	return ec->lag_delta_history[(ec->lag_observations - back - 1)&JENT_LAG_MASK];
}

/***************************************************************************
 * Adaptive Proportion Test
 *
 * This test complies with SP800-90B section 4.4.2.
 ***************************************************************************/

/**
 * Reset the APT counter
 *
 * @ec [in] Reference to entropy collector
 */
static void jent_apt_reset(struct rand_data *ec)
{
	/* Reset APT counter */
	ec->apt_count = 0; /*Note that the first observation is not counted, so the SP 800-90B cutoff is one higher than we want.*/
	ec->apt_observations = 0;
	/*When reset, we need to accept the _next_ value input as the new base.*/
	ec->apt_base_set = 0;
}

/**
 * Insert a new entropy event into APT
 *
 * @ec [in] Reference to entropy collector
 * @current_delta [in] Current time delta
 */
static void jent_apt_insert(struct rand_data *ec, uint64_t current_delta)
{
	/* Initialize the base reference */
	if (!ec->apt_base_set) {
		ec->apt_base = current_delta;
		ec->apt_base_set = 1;
		return;
	}

	if (current_delta == ec->apt_base) {
		ec->apt_count++;

		if (ec->apt_count >= ec->apt_cutoff)
			ec->health_failure = 1;
	}

	ec->apt_observations++;

	/*We just processed one complete window, so the next symbol input will be the new apt_base.*/
	if (ec->apt_observations >= JENT_APT_WINDOW_SIZE)
		jent_apt_reset(ec);
}

/***************************************************************************
 * Stuck Test and its use as Repetition Count Test
 *
 * The Jitter RNG uses an enhanced version of the Repetition Count Test
 * (RCT) specified in SP800-90B section 4.4.1. Instead of counting identical
 * back-to-back values, the input to the RCT is the counting of the stuck
 * values during the generation of one Jitter RNG output block.
 *
 * The RCT is applied with an alpha of 2^{-30} compliant to FIPS 140-2 IG 9.8.
 *
 * During the counting operation, the Jitter RNG always calculates the RCT
 * cut-off value of C. If that value exceeds the allowed cut-off value,
 * the Jitter RNG output block will be calculated completely but discarded at
 * the end. The caller of the Jitter RNG is informed with an error code.
 ***************************************************************************/

/**
 * Repetition Count Test as defined in SP800-90B section 4.4.1
 *
 * @ec [in] Reference to entropy collector
 * @stuck [in] Indicator whether the value is stuck
 */
static void jent_rct_insert(struct rand_data *ec, int stuck)
{
	/*
	 * If we have a count less than zero, a previous RCT round identified
	 * a failure. We will not overwrite it.
	 */
	if (ec->rct_count < 0)
		return;

	if (stuck) {
		ec->rct_count++;

		/*
		 * The cutoff value is based on the following consideration:
		 * alpha = 2^-30 as recommended in FIPS 140-2 IG 9.8.
		 * In addition, we require an entropy value H of 1/osr as this
		 * is the minimum entropy required to provide full entropy.
		 * Note, we collect (DATA_SIZE_BITS + ENTROPY_SAFETY_FACTOR)*osr deltas
		 * for inserting them into the entropy pool which should then have
		 * (close to) DATA_SIZE_BITS bits of entropy in the conditioned output.
		 *
		 * Note, ec->rct_count (which equals to value B in the pseudo
		 * code of SP800-90B section 4.4.1) starts with zero. Hence
		 * we need to subtract one from the cutoff value as calculated
		 * following SP800-90B. Thus C = ceil(-log_2(alpha)/H) = 30*osr.
		 *
		 */
		if ((unsigned int)ec->rct_count >= (30 * ec->osr)) {
			ec->rct_count = -1;
			ec->health_failure = 1;
		}
	} else {
		ec->rct_count = 0;
	}
}

/**
 * Is there an RCT health test failure?
 *
 * @ec [in] Reference to entropy collector
 *
 * @return
 * 	0 No health test failure
 * 	1 Permanent health test failure
 */
static int jent_rct_failure(struct rand_data *ec)
{
	if (ec->rct_count < 0)
		return 1;
	return 0;
}

static inline uint64_t jent_delta(uint64_t prev, uint64_t next)
{
	return (next - prev);
}

/**
 * Stuck test by checking the:
 * 	1st derivative of the jitter measurement (time delta)
 * 	2nd derivative of the jitter measurement (delta of time deltas)
 * 	3rd derivative of the jitter measurement (delta of delta of time deltas)
 *
 * All values must always be non-zero.
 *
 * @ec [in] Reference to entropy collector
 * @current_delta [in] Jitter time delta
 *
 * @return
 * 	0 jitter measurement not stuck (good bit)
 * 	1 jitter measurement stuck (reject bit)
 */
static unsigned int jent_stuck(struct rand_data *ec, uint64_t current_delta)
{
	/* Note that delta2_n = delta_n - delta_{n-1} */
	uint64_t delta2 = jent_delta(jent_last_delta(ec, 0U), current_delta);
	/* Note that delta3_n = delta2_n - delta2_{n-1}
	 *                    = delta2_n - (delta_{n-1} - delta_{n-2})
	 */
	uint64_t delta3 = jent_delta(jent_delta(jent_last_delta(ec, 1U), jent_last_delta(ec, 0U)), delta2);

	/*
	 * Insert the result of the comparison of two back-to-back time
	 * deltas.
	 */
	jent_apt_insert(ec, current_delta);
	jent_lag_insert(ec, current_delta);

	if (!current_delta || !delta2 || !delta3) {
		/* RCT with a stuck bit */
		jent_rct_insert(ec, 1);
		return 1;
	}

	/* RCT with a non-stuck bit */
	jent_rct_insert(ec, 0);

	return 0;
}

/**
 * Report any health test failures
 *
 * @ec [in] Reference to entropy collector
 *
 * @return
 * 	0 No health test failure
 * 	1 Permanent health test failure
 */
static int jent_health_failure(struct rand_data *ec)
{
	/* Test is only enabled in FIPS mode */
	if (!ec->fips_enabled)
		return 0;

	return ec->health_failure;
}

/***************************************************************************
 * Message Digest Implementation
 ***************************************************************************/
#define SHA3_SIZE_BLOCK(bits)		((1600 - 2 * bits) >> 3)
#define SHA3_256_SIZE_BLOCK		SHA3_SIZE_BLOCK(SHA3_256_SIZE_DIGEST_BITS)
#define SHA3_MAX_SIZE_BLOCK		SHA3_256_SIZE_BLOCK

struct sha_ctx {
	uint64_t state[25];
	size_t msg_len;
	unsigned int r;
	unsigned int rword;
	unsigned int digestsize;
	uint8_t partial[SHA3_MAX_SIZE_BLOCK];
};

#define aligned(val)	__attribute__((aligned(val)))
#define ALIGNED_BUFFER(name, size, type)				       \
	type name[(size + sizeof(type)-1) / sizeof(type)] aligned(sizeof(type));

/* CTX size allows any hash type up to SHA3-224 */
#define SHA_MAX_CTX_SIZE	368
#define HASH_CTX_ON_STACK(name)						       \
	ALIGNED_BUFFER(name ## _ctx_buf, SHA_MAX_CTX_SIZE, uint64_t)	       \
	struct sha_ctx *name = (struct sha_ctx *) name ## _ctx_buf

/*
 * Conversion of Little-Endian representations in byte streams - the data
 * representation in the integer values is the host representation.
 */
static inline uint32_t ptr_to_le32(const uint8_t *p)
{
	return (uint32_t)p[0]       | (uint32_t)p[1] << 8 |
	       (uint32_t)p[2] << 16 | (uint32_t)p[3] << 24;
}

static inline uint64_t ptr_to_le64(const uint8_t *p)
{
	return (uint64_t)ptr_to_le32(p) | (uint64_t)ptr_to_le32(p + 4) << 32;
}

static inline void le32_to_ptr(uint8_t *p, const uint32_t value)
{
	p[0] = (uint8_t)(value);
	p[1] = (uint8_t)(value >> 8);
	p[2] = (uint8_t)(value >> 16);
	p[3] = (uint8_t)(value >> 24);
}

static inline void le64_to_ptr(uint8_t *p, const uint64_t value)
{
	le32_to_ptr(p + 4, (uint32_t)(value >> 32));
	le32_to_ptr(p,     (uint32_t)(value));
}

/*********************************** Keccak ***********************************/
/* state[x + y*5] */
#define A(x, y) (x + 5 * y)

static inline void keccakp_theta(uint64_t s[25])
{
	uint64_t C[5], D[5];

	/* Step 1 */
	C[0] = s[A(0, 0)] ^ s[A(0, 1)] ^ s[A(0, 2)] ^ s[A(0, 3)] ^ s[A(0, 4)];
	C[1] = s[A(1, 0)] ^ s[A(1, 1)] ^ s[A(1, 2)] ^ s[A(1, 3)] ^ s[A(1, 4)];
	C[2] = s[A(2, 0)] ^ s[A(2, 1)] ^ s[A(2, 2)] ^ s[A(2, 3)] ^ s[A(2, 4)];
	C[3] = s[A(3, 0)] ^ s[A(3, 1)] ^ s[A(3, 2)] ^ s[A(3, 3)] ^ s[A(3, 4)];
	C[4] = s[A(4, 0)] ^ s[A(4, 1)] ^ s[A(4, 2)] ^ s[A(4, 3)] ^ s[A(4, 4)];

	/* Step 2 */
	D[0] = C[4] ^ rol64(C[1], 1);
	D[1] = C[0] ^ rol64(C[2], 1);
	D[2] = C[1] ^ rol64(C[3], 1);
	D[3] = C[2] ^ rol64(C[4], 1);
	D[4] = C[3] ^ rol64(C[0], 1);

	/* Step 3 */
	s[A(0, 0)] ^= D[0];
	s[A(1, 0)] ^= D[1];
	s[A(2, 0)] ^= D[2];
	s[A(3, 0)] ^= D[3];
	s[A(4, 0)] ^= D[4];

	s[A(0, 1)] ^= D[0];
	s[A(1, 1)] ^= D[1];
	s[A(2, 1)] ^= D[2];
	s[A(3, 1)] ^= D[3];
	s[A(4, 1)] ^= D[4];

	s[A(0, 2)] ^= D[0];
	s[A(1, 2)] ^= D[1];
	s[A(2, 2)] ^= D[2];
	s[A(3, 2)] ^= D[3];
	s[A(4, 2)] ^= D[4];

	s[A(0, 3)] ^= D[0];
	s[A(1, 3)] ^= D[1];
	s[A(2, 3)] ^= D[2];
	s[A(3, 3)] ^= D[3];
	s[A(4, 3)] ^= D[4];

	s[A(0, 4)] ^= D[0];
	s[A(1, 4)] ^= D[1];
	s[A(2, 4)] ^= D[2];
	s[A(3, 4)] ^= D[3];
	s[A(4, 4)] ^= D[4];
}

static inline void keccakp_rho(uint64_t s[25])
{
	/* Step 1 */
	/* s[A(0, 0)] = s[A(0, 0)]; */

#define RHO_ROL(t)	(((t + 1) * (t + 2) / 2) % 64)
	/* Step 3 */
	s[A(1, 0)] = rol64(s[A(1, 0)], RHO_ROL(0));
	s[A(0, 2)] = rol64(s[A(0, 2)], RHO_ROL(1));
	s[A(2, 1)] = rol64(s[A(2, 1)], RHO_ROL(2));
	s[A(1, 2)] = rol64(s[A(1, 2)], RHO_ROL(3));
	s[A(2, 3)] = rol64(s[A(2, 3)], RHO_ROL(4));
	s[A(3, 3)] = rol64(s[A(3, 3)], RHO_ROL(5));
	s[A(3, 0)] = rol64(s[A(3, 0)], RHO_ROL(6));
	s[A(0, 1)] = rol64(s[A(0, 1)], RHO_ROL(7));
	s[A(1, 3)] = rol64(s[A(1, 3)], RHO_ROL(8));
	s[A(3, 1)] = rol64(s[A(3, 1)], RHO_ROL(9));
	s[A(1, 4)] = rol64(s[A(1, 4)], RHO_ROL(10));
	s[A(4, 4)] = rol64(s[A(4, 4)], RHO_ROL(11));
	s[A(4, 0)] = rol64(s[A(4, 0)], RHO_ROL(12));
	s[A(0, 3)] = rol64(s[A(0, 3)], RHO_ROL(13));
	s[A(3, 4)] = rol64(s[A(3, 4)], RHO_ROL(14));
	s[A(4, 3)] = rol64(s[A(4, 3)], RHO_ROL(15));
	s[A(3, 2)] = rol64(s[A(3, 2)], RHO_ROL(16));
	s[A(2, 2)] = rol64(s[A(2, 2)], RHO_ROL(17));
	s[A(2, 0)] = rol64(s[A(2, 0)], RHO_ROL(18));
	s[A(0, 4)] = rol64(s[A(0, 4)], RHO_ROL(19));
	s[A(4, 2)] = rol64(s[A(4, 2)], RHO_ROL(20));
	s[A(2, 4)] = rol64(s[A(2, 4)], RHO_ROL(21));
	s[A(4, 1)] = rol64(s[A(4, 1)], RHO_ROL(22));
	s[A(1, 1)] = rol64(s[A(1, 1)], RHO_ROL(23));
}

static inline void keccakp_pi(uint64_t s[25])
{
	uint64_t t = s[A(4, 4)];

	/* Step 1 */
	/* s[A(0, 0)] = s[A(0, 0)]; */
	s[A(4, 4)] = s[A(1, 4)];
	s[A(1, 4)] = s[A(3, 1)];
	s[A(3, 1)] = s[A(1, 3)];
	s[A(1, 3)] = s[A(0, 1)];
	s[A(0, 1)] = s[A(3, 0)];
	s[A(3, 0)] = s[A(3, 3)];
	s[A(3, 3)] = s[A(2, 3)];
	s[A(2, 3)] = s[A(1, 2)];
	s[A(1, 2)] = s[A(2, 1)];
	s[A(2, 1)] = s[A(0, 2)];
	s[A(0, 2)] = s[A(1, 0)];
	s[A(1, 0)] = s[A(1, 1)];
	s[A(1, 1)] = s[A(4, 1)];
	s[A(4, 1)] = s[A(2, 4)];
	s[A(2, 4)] = s[A(4, 2)];
	s[A(4, 2)] = s[A(0, 4)];
	s[A(0, 4)] = s[A(2, 0)];
	s[A(2, 0)] = s[A(2, 2)];
	s[A(2, 2)] = s[A(3, 2)];
	s[A(3, 2)] = s[A(4, 3)];
	s[A(4, 3)] = s[A(3, 4)];
	s[A(3, 4)] = s[A(0, 3)];
	s[A(0, 3)] = s[A(4, 0)];
	s[A(4, 0)] = t;
}

static inline void keccakp_chi(uint64_t s[25])
{
	uint64_t t0[5], t1[5];

	t0[0] = s[A(0, 0)];
	t0[1] = s[A(0, 1)];
	t0[2] = s[A(0, 2)];
	t0[3] = s[A(0, 3)];
	t0[4] = s[A(0, 4)];

	t1[0] = s[A(1, 0)];
	t1[1] = s[A(1, 1)];
	t1[2] = s[A(1, 2)];
	t1[3] = s[A(1, 3)];
	t1[4] = s[A(1, 4)];

	s[A(0, 0)] ^= ~s[A(1, 0)] & s[A(2, 0)];
	s[A(0, 1)] ^= ~s[A(1, 1)] & s[A(2, 1)];
	s[A(0, 2)] ^= ~s[A(1, 2)] & s[A(2, 2)];
	s[A(0, 3)] ^= ~s[A(1, 3)] & s[A(2, 3)];
	s[A(0, 4)] ^= ~s[A(1, 4)] & s[A(2, 4)];

	s[A(1, 0)] ^= ~s[A(2, 0)] & s[A(3, 0)];
	s[A(1, 1)] ^= ~s[A(2, 1)] & s[A(3, 1)];
	s[A(1, 2)] ^= ~s[A(2, 2)] & s[A(3, 2)];
	s[A(1, 3)] ^= ~s[A(2, 3)] & s[A(3, 3)];
	s[A(1, 4)] ^= ~s[A(2, 4)] & s[A(3, 4)];

	s[A(2, 0)] ^= ~s[A(3, 0)] & s[A(4, 0)];
	s[A(2, 1)] ^= ~s[A(3, 1)] & s[A(4, 1)];
	s[A(2, 2)] ^= ~s[A(3, 2)] & s[A(4, 2)];
	s[A(2, 3)] ^= ~s[A(3, 3)] & s[A(4, 3)];
	s[A(2, 4)] ^= ~s[A(3, 4)] & s[A(4, 4)];

	s[A(3, 0)] ^= ~s[A(4, 0)] & t0[0];
	s[A(3, 1)] ^= ~s[A(4, 1)] & t0[1];
	s[A(3, 2)] ^= ~s[A(4, 2)] & t0[2];
	s[A(3, 3)] ^= ~s[A(4, 3)] & t0[3];
	s[A(3, 4)] ^= ~s[A(4, 4)] & t0[4];

	s[A(4, 0)] ^= ~t0[0] & t1[0];
	s[A(4, 1)] ^= ~t0[1] & t1[1];
	s[A(4, 2)] ^= ~t0[2] & t1[2];
	s[A(4, 3)] ^= ~t0[3] & t1[3];
	s[A(4, 4)] ^= ~t0[4] & t1[4];
}

static const uint64_t keccakp_iota_vals[] = {
	0x0000000000000001ULL, 0x0000000000008082ULL, 0x800000000000808aULL,
	0x8000000080008000ULL, 0x000000000000808bULL, 0x0000000080000001ULL,
	0x8000000080008081ULL, 0x8000000000008009ULL, 0x000000000000008aULL,
	0x0000000000000088ULL, 0x0000000080008009ULL, 0x000000008000000aULL,
	0x000000008000808bULL, 0x800000000000008bULL, 0x8000000000008089ULL,
	0x8000000000008003ULL, 0x8000000000008002ULL, 0x8000000000000080ULL,
	0x000000000000800aULL, 0x800000008000000aULL, 0x8000000080008081ULL,
	0x8000000000008080ULL, 0x0000000080000001ULL, 0x8000000080008008ULL
};

static inline void keccakp_iota(uint64_t s[25], unsigned int round)
{
	s[0] ^= keccakp_iota_vals[round];
}

static inline void keccakp_1600(uint64_t s[25])
{
	unsigned int round;

	for (round = 0; round < 24; round++) {
		keccakp_theta(s);
		keccakp_rho(s);
		keccakp_pi(s);
		keccakp_chi(s);
		keccakp_iota(s, round);
	}
}

/*********************************** SHA-3 ************************************/

static inline void sha3_init(struct sha_ctx *ctx)
{
	unsigned int i;

	for (i = 0; i < 25; i++)
		ctx->state[i] = 0;
	ctx->msg_len = 0;
}

static void sha3_256_init(struct sha_ctx *ctx)
{
	sha3_init(ctx);
	ctx->r = SHA3_256_SIZE_BLOCK;
	ctx->rword = SHA3_256_SIZE_BLOCK / sizeof(uint64_t);
	ctx->digestsize = SHA3_256_SIZE_DIGEST;
}

static inline void sha3_fill_state(struct sha_ctx *ctx, const uint8_t *in)
{
	unsigned int i;

	for (i = 0; i < ctx->rword; i++) {
		ctx->state[i]  ^= ptr_to_le64(in);
		in += 8;
	}
}

static void sha3_update(struct sha_ctx *ctx, const uint8_t *in, size_t inlen)
{
	size_t partial = ctx->msg_len % ctx->r;

	ctx->msg_len += inlen;

	/* Sponge absorbing phase */

	/* Check if we have a partial block stored */
	if (partial) {
		size_t todo = ctx->r - partial;

		/*
		 * If the provided data is small enough to fit in the partial
		 * buffer, copy it and leave it unprocessed.
		 */
		if (inlen < todo) {
			memcpy(ctx->partial + partial, in, inlen);
			return;
		}

		/*
		 * The input data is large enough to fill the entire partial
		 * block buffer. Thus, we fill it and transform it.
		 */
		memcpy(ctx->partial + partial, in, todo);
		inlen -= todo;
		in += todo;

		sha3_fill_state(ctx, ctx->partial);
		keccakp_1600(ctx->state);
	}

	/* Perform a transformation of full block-size messages */
	for (; inlen >= ctx->r; inlen -= ctx->r, in += ctx->r) {
		sha3_fill_state(ctx, in);
		keccakp_1600(ctx->state);
	}

	/* If we have data left, copy it into the partial block buffer */
	memcpy(ctx->partial, in, inlen);
}

static void sha3_final(struct sha_ctx *ctx, uint8_t *digest)
{
	size_t partial = ctx->msg_len % ctx->r;
	unsigned int i;

	/* Final round in sponge absorbing phase */

	/* Fill the unused part of the partial buffer with zeros */
	memset(ctx->partial + partial, 0, ctx->r - partial);

	/*
	 * Add the leading and trailing bit as well as the 01 bits for the
	 * SHA-3 suffix.
	 */
	ctx->partial[partial] = 0x06;
	ctx->partial[ctx->r - 1] |= 0x80;

	/* Final transformation */
	sha3_fill_state(ctx, ctx->partial);
	keccakp_1600(ctx->state);

	/*
	 * Sponge squeeze phase - the digest size is always smaller as the
	 * state size r which implies we only have one squeeze round.
	 */
	for (i = 0; i < ctx->digestsize / 8; i++, digest += 8)
		le64_to_ptr(digest, ctx->state[i]);

	/* Add remaining 4 bytes if we use SHA3-224 */
	if (ctx->digestsize % 8)
		le32_to_ptr(digest, (uint32_t)(ctx->state[i]));

	memset(ctx->partial, 0, ctx->r);
	sha3_init(ctx);
}

static int sha3_tester(void)
{
	HASH_CTX_ON_STACK(ctx);
	static const uint8_t msg_256[] = { 0x5E, 0x5E, 0xD6 };
	static const uint8_t exp_256[] = { 0xF1, 0x6E, 0x66, 0xC0, 0x43, 0x72,
					   0xB4, 0xA3, 0xE1, 0xE3, 0x2E, 0x07,
					   0xC4, 0x1C, 0x03, 0x40, 0x8A, 0xD5,
					   0x43, 0x86, 0x8C, 0xC4, 0x0E, 0xC5,
					   0x5E, 0x00, 0xBB, 0xBB, 0xBD, 0xF5,
					   0x91, 0x1E };
	uint8_t act[SHA3_256_SIZE_DIGEST] = { 0 };
	unsigned int i;

	sha3_256_init(ctx);
	sha3_update(ctx, msg_256, 3);
	sha3_final(ctx, act);

	for (i = 0; i < SHA3_256_SIZE_DIGEST; i++) {
		if (exp_256[i] != act[i])
			return 1;
	}

	return 0;
}

static uint64_t jent_common_timer_gcd = 0; /* The common divisor for all timestamp deltas */

#ifdef JENT_CONF_ENABLE_INTERNAL_TIMER

/***************************************************************************
 * Timer-less timer replacement
 *
 * If there is no high-resolution hardware timer available, we create one
 * ourselves. This logic is only used when the initialization identifies
 * that no suitable time source is available.
 ***************************************************************************/

static int jent_force_internal_timer = 0;

/**
 * Timer-replacement loop
 *
 * @brief The measurement loop triggers the read of the value from the
 * counter function. It conceptually acts as the low resolution
 * samples timer from a ring oscillator.
 */
static void *jent_notime_sample_timer(void *arg)
{
	struct rand_data *ec = (struct rand_data *)arg;

	ec->notime_timer = 0;

	while (1) {
		if (ec->notime_interrupt)
			return NULL;

		ec->notime_timer++;
	}

	return NULL;
}

/*
 * Enable the clock: spawn a new thread that holds a counter.
 *
 * Note, although creating a thread is expensive, we do that every time a
 * caller wants entropy from us and terminate the thread afterwards. This
 * is to ensure an attacker cannot easily identify the ticking thread.
 */
static inline int jent_notime_settick(struct rand_data *ec)
{
	int ret;

	if (!ec->enable_notime)
		return 0;

	ret = -pthread_attr_init(&ec->notime_pthread_attr);
	if (ret)
		return ret;

	ec->notime_interrupt = 0;
	ec->notime_prev_timer = 0;
	ec->notime_timer = 0;

	return -pthread_create(&ec->notime_thread_id,
			       &ec->notime_pthread_attr,
			       jent_notime_sample_timer, ec);
}

static inline void jent_notime_unsettick(struct rand_data *ec)
{
	if (!ec->enable_notime)
		return;

	ec->notime_interrupt = 1;
	pthread_join(ec->notime_thread_id, NULL);
	pthread_attr_destroy(&ec->notime_pthread_attr);
}

static inline void jent_get_nstime_internal(struct rand_data *ec, uint64_t *out)
{
	if (ec->enable_notime) {
		/*
		 * Allow the counting thread to be initialized and guarantee
		 * that it ticked since last time we looked.
		 *
		 * Note, we do not use an atomic operation here for reading
		 * jent_notime_timer since if this integer is garbled, it even
		 * adds to entropy. But on most architectures, read/write
		 * of an uint64_t should be atomic anyway.
		 */
		while (ec->notime_timer == ec->notime_prev_timer)
			;

		ec->notime_prev_timer = ec->notime_timer;
		*out = ec->notime_prev_timer;
	} else {
		jent_get_nstime(out);
	}
}

static int jent_time_entropy_init(unsigned int enable_notime);
static int jent_notime_enable(struct rand_data *ec, unsigned int flags)
{
	/* Use internal timer */
	if (jent_force_internal_timer || (flags & JENT_FORCE_INTERNAL_TIMER)) {
		/* Self test not run yet */
		if (!jent_force_internal_timer && jent_time_entropy_init(1))
			return EHEALTH;

		ec->enable_notime = 1;
	}

	return 0;
}

#else /* JENT_CONF_ENABLE_INTERNAL_TIMER */

static inline void jent_get_nstime_internal(struct rand_data *ec, uint64_t *out)
{
	(void)ec;
	jent_get_nstime(out);
}

static inline int jent_notime_enable(struct rand_data *ec, unsigned int flags)
{
	(void)ec;

	/* If we force the timer-less noise source, we return an error */
	if (flags & JENT_FORCE_INTERNAL_TIMER)
		return EHEALTH;

	return 0;
}

static inline int jent_notime_settick(struct rand_data *ec)
{
	(void)ec;
	return 0;
}

static inline void jent_notime_unsettick(struct rand_data *ec) { (void)ec; }

#endif /* JENT_CONF_ENABLE_INTERNAL_TIMER */

/***************************************************************************
 * Noise sources
 ***************************************************************************/

/**
 * Update of the loop count used for the next round of
 * an entropy collection.
 *
 * @ec [in] entropy collector struct -- may be NULL
 * @bits [in] is the number of low bits of the timer to consider
 * @min [in] is the number of bits we shift the timer value to the right at
 *	     the end to make sure we have a guaranteed minimum value
 *
 * @return Newly calculated loop counter
 */
static uint64_t jent_loop_shuffle(struct rand_data *ec,
				  unsigned int bits, unsigned int min)
{
#ifdef JENT_CONF_DISABLE_LOOP_SHUFFLE

	(void)ec;
	(void)bits;

	return (1U<<min);

#else /* JENT_CONF_DISABLE_LOOP_SHUFFLE */

	uint64_t time = 0;
	uint64_t shuffle = 0;
	unsigned int i = 0;
	unsigned int mask = (1U<<bits) - 1;

	/*
	 * Mix the current state of the random number into the shuffle
	 * calculation to balance that shuffle a bit more.
	 */
	if (ec) {
		jent_get_nstime_internal(ec, &time);
		time ^= ec->data[0];
	}

	/*
	 * We fold the time value as much as possible to ensure that as many
	 * bits of the time stamp are included as possible.
	 */
	for (i = 0; ((DATA_SIZE_BITS + bits - 1) / bits) > i; i++) {
		shuffle ^= time & mask;
		time = time >> bits;
	}

	/*
	 * We add a lower boundary value to ensure we have a minimum
	 * RNG loop count.
	 */
	return (shuffle + (1U<<min));

#endif /* JENT_CONF_DISABLE_LOOP_SHUFFLE */
}

/**
 * CPU Jitter noise source -- this is the noise source based on the CPU
 * 			      execution time jitter
 *
 * This function injects the individual bits of the time value into the
 * entropy pool using a hash.
 *
 * @ec [in] entropy collector struct -- may be NULL
 * @time [in] time stamp to be injected
 * @loop_cnt [in] if a value not equal to 0 is set, use the given value as
 *		  number of loops to perform the hash operation
 * @stuck [in] Is the time stamp identified as stuck?
 *
 * Output:
 * updated hash context
 */
static void jent_hash_time(struct rand_data *ec, uint64_t time,
			   uint64_t loop_cnt, unsigned int stuck)
{
	HASH_CTX_ON_STACK(ctx);
	uint8_t itermediary[SHA3_256_SIZE_DIGEST];
	uint64_t j = 0;
#define MAX_HASH_LOOP 3
#define MIN_HASH_LOOP 0
	uint64_t hash_loop_cnt =
		jent_loop_shuffle(ec, MAX_HASH_LOOP, MIN_HASH_LOOP);

	sha3_256_init(ctx);

	/*
	 * testing purposes -- allow test app to set the counter, not
	 * needed during runtime
	 */
	if (loop_cnt)
		hash_loop_cnt = loop_cnt;

	/*
	 * This loop basically slows down the SHA-3 operation depending
	 * on the hash_loop_cnt. Each iteration of the loop generates the
	 * same result.
	 */
	for (j = 0; j < hash_loop_cnt; j++) {
		sha3_update(ctx, ec->data, SHA3_256_SIZE_DIGEST);
		sha3_update(ctx, (uint8_t *)&time, sizeof(uint64_t));
		sha3_update(ctx, (uint8_t *)&j, sizeof(uint64_t));

		/*
		 * If the time stamp is stuck, do not finally insert the value
		 * into the entropy pool. Although this operation should not do
		 * any harm even when the time stamp has no entropy, SP800-90B
		 * requires that any conditioning operation to have an identical
		 * amount of input data according to section 3.1.5.
		 */

		/*
		 * The sha3_final operations re-initialize the context for the
		 * next loop iteration.
		 */
		if (stuck || (j < hash_loop_cnt - 1))
			sha3_final(ctx, itermediary);
		else
			sha3_final(ctx, ec->data);
	}

	jent_memset_secure(ctx, SHA_MAX_CTX_SIZE);
	jent_memset_secure(itermediary, sizeof(itermediary));
}

/**
 * Memory Access noise source -- this is a noise source based on variations in
 * 				 memory access times
 *
 * This function performs memory accesses which will add to the timing
 * variations due to an unknown amount of CPU wait states that need to be
 * added when accessing memory. The memory size should be larger than the L1
 * caches as outlined in the documentation and the associated testing.
 *
 * The L1 cache has a very high bandwidth, albeit its access rate is  usually
 * slower than accessing CPU registers. Therefore, L1 accesses only add minimal
 * variations as the CPU has hardly to wait. Starting with L2, significant
 * variations are added because L2 typically does not belong to the CPU any more
 * and therefore a wider range of CPU wait states is necessary for accesses.
 * L3 and real memory accesses have even a wider range of wait states. However,
 * to reliably access either L3 or memory, the ec->mem memory must be quite
 * large which is usually not desirable.
 *
 * @ec [in] Reference to the entropy collector with the memory access data -- if
 *	    the reference to the memory block to be accessed is NULL, this noise
 *	    source is disabled
 * @loop_cnt [in] if a value not equal to 0 is set, use the given value as
 *		  number of loops to perform the hash operation
 */
static void jent_memaccess(struct rand_data *ec, uint64_t loop_cnt)
{
	unsigned int wrap = 0;
	uint64_t i = 0;
#define MAX_ACC_LOOP_BIT 7
#define MIN_ACC_LOOP_BIT 0
	uint64_t acc_loop_cnt =
		jent_loop_shuffle(ec, MAX_ACC_LOOP_BIT, MIN_ACC_LOOP_BIT);

	if (NULL == ec || NULL == ec->mem)
		return;
	wrap = ec->memblocksize * ec->memblocks;

	/*
	 * testing purposes -- allow test app to set the counter, not
	 * needed during runtime
	 */
	if (loop_cnt)
		acc_loop_cnt = loop_cnt;
	for (i = 0; i < (ec->memaccessloops + acc_loop_cnt); i++) {
		unsigned char *tmpval = ec->mem + ec->memlocation;
		/*
		 * memory access: just add 1 to one byte,
		 * wrap at 255 -- memory access implies read
		 * from and write to memory location
		 */
		*tmpval = (unsigned char)((*tmpval + 1) & 0xff);
		/*
		 * Addition of memblocksize - 1 to pointer
		 * with wrap around logic to ensure that every
		 * memory location is hit evenly
		 */
		ec->memlocation = ec->memlocation + ec->memblocksize - 1;
		ec->memlocation = ec->memlocation % wrap;
	}
}

/***************************************************************************
 * Start of entropy processing logic
 ***************************************************************************/

/**
 * This is the heart of the entropy generation: calculate time deltas and
 * use the CPU jitter in the time deltas. The jitter is injected into the
 * entropy pool.
 *
 * WARNING: ensure that ->prev_time is primed before using the output
 * 	    of this function! This can be done by calling this function
 * 	    and not using its result.
 *
 * @ec [in] Reference to entropy collector
 * @loop_cnt [in] see jent_hash_time
 * @ret_current_delta [out] Test interface: return time delta - may be NULL
 *
 * @return: result of stuck test
 */
static unsigned int jent_measure_jitter(struct rand_data *ec,
					uint64_t loop_cnt,
					uint64_t *ret_current_delta)
{
	uint64_t time = 0;
	uint64_t current_delta = 0;
	unsigned int stuck;

	/* Invoke one noise source before time measurement to add variations */
	jent_memaccess(ec, loop_cnt);

	/*
	 * Get time stamp and calculate time delta to previous
	 * invocation to measure the timing variations
	 */
	jent_get_nstime_internal(ec, &time);
<<<<<<< HEAD
	current_delta = jent_delta(ec->prev_time, time) / jent_common_timer_gcd;
=======
	current_delta = jent_delta(ec->prev_time, time);

>>>>>>> 9f23a724
	ec->prev_time = time;

	/* Check whether we have a stuck measurement. */
	stuck = jent_stuck(ec, current_delta);

	/* Now call the next noise sources which also injects the data */
	jent_hash_time(ec, current_delta, loop_cnt, stuck);

	/* return the raw entropy value */
	if (ret_current_delta)
		*ret_current_delta = current_delta;

	return stuck;
}

/**
 * Generator of one 256 bit random number
 * Function fills rand_data->data
 *
 * @ec [in] Reference to entropy collector
 */
static void jent_random_data(struct rand_data *ec)
{
	unsigned int k = 0, safety_factor = ENTROPY_SAFETY_FACTOR;

	if (!ec->fips_enabled)
		safety_factor = 0;

	/* priming of the ->prev_time value */
	jent_measure_jitter(ec, 0, NULL);

	while (1) {
		/* If a stuck measurement is received, repeat measurement */
		if (jent_measure_jitter(ec, 0, NULL))
			continue;

		/*
		 * We multiply the loop value with ->osr to obtain the
		 * oversampling rate requested by the caller
		 */
		if (++k >= ((DATA_SIZE_BITS + safety_factor) * ec->osr))
			break;
	}
}

/***************************************************************************
 * Random Number Generation
 ***************************************************************************/

/**
 * Entry function: Obtain entropy for the caller.
 *
 * This function invokes the entropy gathering logic as often to generate
 * as many bytes as requested by the caller. The entropy gathering logic
 * creates 64 bit per invocation.
 *
 * This function truncates the last 64 bit entropy value output to the exact
 * size specified by the caller.
 *
 * @ec [in] Reference to entropy collector
 * @data [out] pointer to buffer for storing random data -- buffer must
 *	       already exist
 * @len [in] size of the buffer, specifying also the requested number of random
 *	     in bytes
 *
 * @return number of bytes returned when request is fulfilled or an error
 *
 * The following error codes can occur:
 *	-1	entropy_collector is NULL
 *	-2	RCT failed
 *	-3	APT test failed
 *	-4	The timer cannot be initialized
 */
JENT_PRIVATE_STATIC
ssize_t jent_read_entropy(struct rand_data *ec, char *data, size_t len)
{
	char *p = data;
	size_t orig_len = len;
	int ret = 0;

	if (NULL == ec)
		return -1;

	if (jent_notime_settick(ec))
		return -4;

	while (len > 0) {
		size_t tocopy;

		jent_random_data(ec);

		if (jent_health_failure(ec)) {
			if (jent_rct_failure(ec))
				ret = -2;
			else
				ret = -3;

			goto err;
		}

		if ((DATA_SIZE_BITS / 8) < len)
			tocopy = (DATA_SIZE_BITS / 8);
		else
			tocopy = len;
		memcpy(p, &ec->data, tocopy);

		len -= tocopy;
		p += tocopy;
	}

	/*
	 * To be on the safe side, we generate one more round of entropy
	 * which we do not give out to the caller. That round shall ensure
	 * that in case the calling application crashes, memory dumps, pages
	 * out, or due to the CPU Jitter RNG lingering in memory for long
	 * time without being moved and an attacker cracks the application,
	 * all he reads in the entropy pool is a value that is NEVER EVER
	 * being used for anything. Thus, he does NOT see the previous value
	 * that was returned to the caller for cryptographic purposes.
	 */
	/*
	 * If we use secured memory, do not use that precaution as the secure
	 * memory protects the entropy pool. Moreover, note that using this
	 * call reduces the speed of the RNG by up to half
	 */
#ifndef CONFIG_CRYPTO_CPU_JITTERENTROPY_SECURE_MEMORY
	jent_random_data(ec);
#endif

err:
	jent_notime_unsettick(ec);
	return ret ? ret : (ssize_t)orig_len;
}

/***************************************************************************
 * Initialization logic
 ***************************************************************************/

JENT_PRIVATE_STATIC
struct rand_data *jent_entropy_collector_alloc(unsigned int osr,
					       unsigned int flags)
{
	struct rand_data *entropy_collector;

	/*
	 * Requesting disabling and forcing of internal timer
	 * makes no sense.
	 */
	if ((flags & JENT_DISABLE_INTERNAL_TIMER) &&
	    (flags & JENT_FORCE_INTERNAL_TIMER))
		return NULL;

#ifdef JENT_CONF_ENABLE_INTERNAL_TIMER
	/*
	 * If the initial test code concludes to force the internal timer
	 * and the user requests it not to be used, do not allocate
	 * the Jitter RNG instance.
	 */
	if (jent_force_internal_timer && (flags & JENT_DISABLE_INTERNAL_TIMER))
		return NULL;
#endif

	/*
	 * Was jent_entropy_init run (establishing the common GCD)?
	 */
	if(0 == jent_common_timer_gcd) {
		/*
		 * It was not. This should probably be an error, but this behavior breaks the test code.
		 * Set the gcd to a value that won't hurt anything.
		 */
		jent_common_timer_gcd = 1;
	}

	entropy_collector = jent_zalloc(sizeof(struct rand_data));
	if (NULL == entropy_collector)
		return NULL;

	if (!(flags & JENT_DISABLE_MEMORY_ACCESS)) {
		/* Allocate memory for adding variations based on memory
		 * access
		 */
		entropy_collector->mem = 
			(unsigned char *)jent_zalloc(JENT_MEMORY_SIZE);
		if (entropy_collector->mem == NULL)
			goto err;

		entropy_collector->memblocksize = JENT_MEMORY_BLOCKSIZE;
		entropy_collector->memblocks = JENT_MEMORY_BLOCKS;
		entropy_collector->memaccessloops = JENT_MEMORY_ACCESSLOOPS;
	}

	/* verify and set the oversampling rate */
	if (osr < JENT_MIN_OSR)
		osr = JENT_MIN_OSR;
	entropy_collector->osr = osr;

<<<<<<< HEAD
	/* Establish the apt_cutoff based on the presumed entropy rate of 1/osr. */
	if(osr >= ARRAY_SIZE(jent_apt_cutoff_lookup)) {
		entropy_collector->apt_cutoff = jent_apt_cutoff_lookup[ARRAY_SIZE(jent_apt_cutoff_lookup)-1];
	} else {
		entropy_collector->apt_cutoff = jent_apt_cutoff_lookup[osr-1];
=======
	/* Establish the lag global and local cutoffs based on the presumed entropy rate of 1/osr. */
	if(osr >= ARRAY_SIZE(jent_lag_global_cutoff_lookup)) {
		entropy_collector->lag_global_cutoff = jent_lag_global_cutoff_lookup[ARRAY_SIZE(jent_lag_global_cutoff_lookup)-1];
		entropy_collector->lag_local_cutoff = jent_lag_local_cutoff_lookup[ARRAY_SIZE(jent_lag_local_cutoff_lookup)-1];
	} else {
		entropy_collector->lag_global_cutoff = jent_lag_global_cutoff_lookup[osr-1];
		entropy_collector->lag_local_cutoff = jent_lag_local_cutoff_lookup[osr-1];
>>>>>>> 9f23a724
	}

	if (jent_fips_enabled() || (flags & JENT_FORCE_FIPS))
		entropy_collector->fips_enabled = 1;

	/* Use timer-less noise source */
	if (!(flags & JENT_DISABLE_INTERNAL_TIMER)) {
		if (jent_notime_enable(entropy_collector, flags))
			goto err;
	}

	/* fill the data pad with non-zero values */
	if (jent_notime_settick(entropy_collector))
		goto err;
	jent_random_data(entropy_collector);
	jent_notime_unsettick(entropy_collector);

	return entropy_collector;

err:
	if (entropy_collector->mem != NULL)
		jent_zfree(entropy_collector->mem, JENT_MEMORY_SIZE);
	jent_zfree(entropy_collector, sizeof(struct rand_data));
	return NULL;
}

JENT_PRIVATE_STATIC
void jent_entropy_collector_free(struct rand_data *entropy_collector)
{
	if (entropy_collector != NULL) {
		if (entropy_collector->mem != NULL) {
			jent_zfree(entropy_collector->mem, JENT_MEMORY_SIZE);
			entropy_collector->mem = NULL;
		}
		jent_zfree(entropy_collector, sizeof(struct rand_data));
	}
}

/*A straight forward implementation of the Euclidean algorithm for GCD.*/
static uint64_t jent_gcd64(uint64_t a, uint64_t b) {
	/* Make a greater a than or equal b. */
	if (a < b) {
		uint64_t c = a;
		a = b;
		b = c;
	}

	/* Now perform the standard inner-loop for this algorithm.*/
	while (b != 0) {
		uint64_t r;

		r = a % b;

		a = b;
		b = r;
  }

  return a;
}


static int jent_time_entropy_init(unsigned int enable_notime)
{
	int i;
	uint64_t delta_sum = 0;
	int time_backwards = 0;
	int count_mod = 0;
	int count_stuck = 0;
	int ret = 0;
	struct rand_data ec;
	uint64_t *delta_history = NULL;
	uint64_t running_gcd = 0;


	memset(&ec, 0, sizeof(ec));
	delta_history = jent_zalloc(JENT_POWERUP_TESTLOOPCOUNT*sizeof(uint64_t));
	if(NULL == delta_history) {
		ret = EMEM;
		goto out;
	}

	if (enable_notime) {
		ec.enable_notime = 1;
		jent_notime_settick(&ec);
	}

	/* Required for RCT */
	ec.osr = 1;
	if (jent_fips_enabled())
		ec.fips_enabled = 1;

	/* Required by jent_measure_jitter */
	jent_common_timer_gcd = 1;

	/* We could perform statistical tests here, but the problem is
	 * that we only have a few loop counts to do testing. These
	 * loop counts may show some slight skew and we produce
	 * false positives.
	 *
	 * Moreover, only old systems show potentially problematic
	 * jitter entropy that could potentially be caught here. But
	 * the RNG is intended for hardware that is available or widely
	 * used, but not old systems that are long out of favor. Thus,
	 * no statistical tests.
	 */

	/*
	 * We could add a check for system capabilities such as clock_getres or
	 * check for CONFIG_X86_TSC, but it does not make much sense as the
	 * following sanity checks verify that we have a high-resolution
	 * timer.
	 */

	/* To initialize the prior time. */
	jent_measure_jitter(&ec, 0, NULL);

#define CLEARCACHE 100
	for (i = 0; (JENT_POWERUP_TESTLOOPCOUNT + CLEARCACHE) > i; i++) {
		uint64_t start_time = 0;
		uint64_t end_time = 0;
		uint64_t delta = 0;
		unsigned int stuck;

		/* Invoke core entropy collection logic */
		jent_get_nstime_internal(&ec, &start_time);
		stuck = jent_measure_jitter(&ec, 0, &delta);
		jent_get_nstime_internal(&ec, &end_time);

		/* test whether timer works */
		if (!start_time || !end_time) {
			ret = ENOTIME;
			goto out;
		}
		/*
		 * test whether timer is fine grained enough to provide
		 * delta even when called shortly after each other -- this
		 * implies that we also have a high resolution timer
		 */
		if (!delta || (end_time == start_time)) {
			ret = ECOARSETIME;
			goto out;
		}

		/*
		 * up to here we did not modify any variable that will be
		 * evaluated later, but we already performed some work. Thus we
		 * already have had an impact on the caches, branch prediction,
		 * etc. with the goal to clear it to get the worst case
		 * measurements.
		 */
		if (CLEARCACHE > i)
			continue;

		if (stuck)
			count_stuck++;

		/* test whether we have an increasing timer */
		if (!(end_time > start_time))
			time_backwards++;

		/* Store the delta values for later work. */
		delta_history[i-CLEARCACHE] = delta;
	}

	/* First, did we encounter a health test failure? */
	/* Validate RCT */
	if (jent_rct_failure(&ec)) {
		ret = ERCT;
		goto out;
	}

	/* Ensure that the other health tests succeeded. */
	if (jent_health_failure(&ec)) {
		ret = EHEALTH;
		goto out;
	}

	/*
	 * we allow up to three times the time running backwards.
	 * CLOCK_REALTIME is affected by adjtime and NTP operations. Thus,
	 * if such an operation just happens to interfere with our test, it
	 * should not fail. The value of 3 should cover the NTP case being
	 * performed during our test run.
	 */
	if (time_backwards > 3) {
		ret = ENOMONOTONIC;
		goto out;
	}

	/*
	 * If we have more than 90% stuck results, then this Jitter RNG is
	 * likely to not work well.
	 */
	if (JENT_STUCK_INIT_THRES(JENT_POWERUP_TESTLOOPCOUNT) < count_stuck) {
		ret = ESTUCK;
		goto out;
	}

	/* Now look at the stored delta values in more detail (
	 * without perturbing the main init loop timing). 
	 */
	if(delta_history[0] % 100 == 0) count_mod=1;
	else count_mod=0;
	running_gcd = delta_history[0];

	for (i = 1; JENT_POWERUP_TESTLOOPCOUNT > i; i++) {
		if (delta_history[i] % 100 == 0)
			count_mod++;

		/*
		 * ensure that we have a varying delta timer which is necessary
		 * for the calculation of entropy -- perform this check
		 * only after the first loop is executed as we need to prime
		 * the old_data value
		 */
		if (delta_history[i] >= delta_history[i-1])
			delta_sum +=  delta_history[i] - delta_history[i-1];
		else
			delta_sum +=  delta_history[i-1] - delta_history[i];

		/*
		 * Some timers increment by a fixed (non-1) amount each step.
		 * This code checks for such increments, and allows the library
		 * to output the number of such changes have occurred.
		 */
		running_gcd = jent_gcd64(running_gcd, delta_history[i]);
	}

	/*
	 * Variations of deltas of time must on average be larger
	 * than 1 to ensure the entropy estimation
	 * implied with 1 is preserved
	 */
	if (delta_sum <= JENT_POWERUP_TESTLOOPCOUNT-1) {
		ret = EMINVARVAR;
		goto out;
	}

	/*
	 * Ensure that we have variations in the time stamp below 100 for at
	 * least 10% of all checks -- on some platforms, the counter increments
	 * in multiples of 100, but not always
	 */
	if ((JENT_STUCK_INIT_THRES(JENT_POWERUP_TESTLOOPCOUNT) < count_mod) || (running_gcd >= 100)) {
		ret = ECOARSETIME;
		goto out;
	}

	/*
	 * Adjust all deltas by the observed (small) common factor.
	 */
	jent_common_timer_gcd = running_gcd;

out:
	if(delta_history != NULL) {
		jent_zfree(delta_history, JENT_POWERUP_TESTLOOPCOUNT*sizeof(uint64_t));
	}
	if (enable_notime) {
		jent_notime_unsettick(&ec);
	}

	return ret;
}

JENT_PRIVATE_STATIC
int jent_entropy_init(void)
{
	int ret;

	if (sha3_tester())
		return EHASH;

	ret = jent_time_entropy_init(0);

#ifdef JENT_CONF_ENABLE_INTERNAL_TIMER
	jent_force_internal_timer = 0;
	if (ret) {
		ret = jent_time_entropy_init(1);
		if (!ret)
			jent_force_internal_timer = 1;
	}
#endif /* JENT_CONF_ENABLE_INTERNAL_TIMER */

	return ret;
}<|MERGE_RESOLUTION|>--- conflicted
+++ resolved
@@ -1133,12 +1133,8 @@
 	 * invocation to measure the timing variations
 	 */
 	jent_get_nstime_internal(ec, &time);
-<<<<<<< HEAD
 	current_delta = jent_delta(ec->prev_time, time) / jent_common_timer_gcd;
-=======
-	current_delta = jent_delta(ec->prev_time, time);
-
->>>>>>> 9f23a724
+
 	ec->prev_time = time;
 
 	/* Check whether we have a stuck measurement. */
@@ -1335,13 +1331,12 @@
 		osr = JENT_MIN_OSR;
 	entropy_collector->osr = osr;
 
-<<<<<<< HEAD
 	/* Establish the apt_cutoff based on the presumed entropy rate of 1/osr. */
 	if(osr >= ARRAY_SIZE(jent_apt_cutoff_lookup)) {
 		entropy_collector->apt_cutoff = jent_apt_cutoff_lookup[ARRAY_SIZE(jent_apt_cutoff_lookup)-1];
 	} else {
 		entropy_collector->apt_cutoff = jent_apt_cutoff_lookup[osr-1];
-=======
+
 	/* Establish the lag global and local cutoffs based on the presumed entropy rate of 1/osr. */
 	if(osr >= ARRAY_SIZE(jent_lag_global_cutoff_lookup)) {
 		entropy_collector->lag_global_cutoff = jent_lag_global_cutoff_lookup[ARRAY_SIZE(jent_lag_global_cutoff_lookup)-1];
@@ -1349,7 +1344,6 @@
 	} else {
 		entropy_collector->lag_global_cutoff = jent_lag_global_cutoff_lookup[osr-1];
 		entropy_collector->lag_local_cutoff = jent_lag_local_cutoff_lookup[osr-1];
->>>>>>> 9f23a724
 	}
 
 	if (jent_fips_enabled() || (flags & JENT_FORCE_FIPS))
