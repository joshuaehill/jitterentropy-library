/*
 * Non-physical true random number generator based on timing jitter.
 *
 * Copyright Stephan Mueller <smueller@chronox.de>, 2014 - 2021
 *
 * Design
 * ======
 *
 * See documentation in doc/ folder.
 *
 * Interface
 * =========
 *
 * See documentation in jitterentropy(3) man page.
 *
 * License
 * =======
 *
 * Redistribution and use in source and binary forms, with or without
 * modification, are permitted provided that the following conditions
 * are met:
 * 1. Redistributions of source code must retain the above copyright
 *    notice, and the entire permission notice in its entirety,
 *    including the disclaimer of warranties.
 * 2. Redistributions in binary form must reproduce the above copyright
 *    notice, this list of conditions and the following disclaimer in the
 *    documentation and/or other materials provided with the distribution.
 * 3. The name of the author may not be used to endorse or promote
 *    products derived from this software without specific prior
 *    written permission.
 *
 * ALTERNATIVELY, this product may be distributed under the terms of
 * the GNU General Public License, in which case the provisions of the GPL2 are
 * required INSTEAD OF the above restrictions.  (This clause is
 * necessary due to a potential bad interaction between the GPL and
 * the restrictions contained in a BSD-style copyright.)
 *
 * THIS SOFTWARE IS PROVIDED ``AS IS'' AND ANY EXPRESS OR IMPLIED
 * WARRANTIES, INCLUDING, BUT NOT LIMITED TO, THE IMPLIED WARRANTIES
 * OF MERCHANTABILITY AND FITNESS FOR A PARTICULAR PURPOSE, ALL OF
 * WHICH ARE HEREBY DISCLAIMED.  IN NO EVENT SHALL THE AUTHOR BE
 * LIABLE FOR ANY DIRECT, INDIRECT, INCIDENTAL, SPECIAL, EXEMPLARY, OR
 * CONSEQUENTIAL DAMAGES (INCLUDING, BUT NOT LIMITED TO, PROCUREMENT
 * OF SUBSTITUTE GOODS OR SERVICES; LOSS OF USE, DATA, OR PROFITS; OR
 * BUSINESS INTERRUPTION) HOWEVER CAUSED AND ON ANY THEORY OF
 * LIABILITY, WHETHER IN CONTRACT, STRICT LIABILITY, OR TORT
 * (INCLUDING NEGLIGENCE OR OTHERWISE) ARISING IN ANY WAY OUT OF THE
 * USE OF THIS SOFTWARE, EVEN IF NOT ADVISED OF THE POSSIBILITY OF SUCH
 * DAMAGE.
 */

#include "jitterentropy.h"

#define MAJVERSION 3 /* API / ABI incompatible changes, functional changes that
		      * require consumer to be updated (as long as this number
		      * is zero, the API is not considered stable and can
		      * change without a bump of the major version) */
#define MINVERSION 0 /* API compatible, ABI may change, functional
		      * enhancements only, consumer can be left unchanged if
		      * enhancements are not considered */
#define PATCHLEVEL 3 /* API / ABI compatible, no functional changes, no
		      * enhancements, bug fixes only */

/***************************************************************************
 * Jitter RNG Static Definitions
 *
 * None of the following should be altered
 ***************************************************************************/

#ifdef __OPTIMIZE__
 #error "The CPU Jitter random number generator must not be compiled with optimizations. See documentation. Use the compiler switch -O0 for compiling jitterentropy.c."
#endif

/*
 * JENT_POWERUP_TESTLOOPCOUNT needs some loops to identify edge
 * systems. 100 is definitely too little.
 *
 * SP800-90B requires at least 1024 initial test cycles.
 */
#define JENT_POWERUP_TESTLOOPCOUNT 1024

#define ARRAY_SIZE(x) (sizeof(x) / sizeof((x)[0]))

/**
 * jent_version() - Return machine-usable version number of jent library
 *
 * The function returns a version number that is monotonic increasing
 * for newer versions. The version numbers are multiples of 100. For example,
 * version 1.2.3 is converted to 1020300 -- the last two digits are reserved
 * for future use.
 *
 * The result of this function can be used in comparing the version number
 * in a calling program if version-specific calls need to be make.
 *
 * @return Version number of jitterentropy library
 */
JENT_PRIVATE_STATIC
unsigned int jent_version(void)
{
	unsigned int version = 0;

	version =  MAJVERSION * 1000000;
	version += MINVERSION * 10000;
	version += PATCHLEVEL * 100;

	return version;
}

/***************************************************************************
 * Adaptive Proportion Test
 *
 * This test complies with SP800-90B section 4.4.2.
 ***************************************************************************/

/**
 * Reset the APT counter
 *
 * @ec [in] Reference to entropy collector
 */
static void jent_apt_reset(struct rand_data *ec)
{
	/* Reset APT counter */
	ec->apt_count = 0; /*Note that the first observation is not counted, so the SP 800-90B cutoff is one higher than we want.*/
	ec->apt_observations = 0;
	/*When reset, we need to accept the _next_ value input as the new base.*/
	ec->apt_base_set = 0;
}

/**
 * Insert a new entropy event into APT
 *
 * @ec [in] Reference to entropy collector
 * @current_delta [in] Current time delta
 */
static void jent_apt_insert(struct rand_data *ec, uint64_t current_delta)
{
	/* Initialize the base reference */
	if (!ec->apt_base_set) {
		ec->apt_base = current_delta;
		ec->apt_base_set = 1;
		return;
	}

	if (current_delta == ec->apt_base) {
		ec->apt_count++;

		if (ec->apt_count >= ec->apt_cutoff)
			ec->health_failure = 1;
	}

	ec->apt_observations++;

	/*We just processed one complete window, so the next symbol input will be the new apt_base.*/
	if (ec->apt_observations >= JENT_APT_WINDOW_SIZE)
		jent_apt_reset(ec);
}

/***************************************************************************
 * Stuck Test and its use as Repetition Count Test
 *
 * The Jitter RNG uses an enhanced version of the Repetition Count Test
 * (RCT) specified in SP800-90B section 4.4.1. Instead of counting identical
 * back-to-back values, the input to the RCT is the counting of the stuck
 * values during the generation of one Jitter RNG output block.
 *
 * The RCT is applied with an alpha of 2^{-30} compliant to FIPS 140-2 IG 9.8.
 *
 * During the counting operation, the Jitter RNG always calculates the RCT
 * cut-off value of C. If that value exceeds the allowed cut-off value,
 * the Jitter RNG output block will be calculated completely but discarded at
 * the end. The caller of the Jitter RNG is informed with an error code.
 ***************************************************************************/

/**
 * Repetition Count Test as defined in SP800-90B section 4.4.1
 *
 * @ec [in] Reference to entropy collector
 * @stuck [in] Indicator whether the value is stuck
 */
static void jent_rct_insert(struct rand_data *ec, int stuck)
{
	/*
	 * If we have a count less than zero, a previous RCT round identified
	 * a failure. We will not overwrite it.
	 */
	if (ec->rct_count < 0)
		return;

	if (stuck) {
		ec->rct_count++;

		/*
		 * The cutoff value is based on the following consideration:
		 * alpha = 2^-30 as recommended in FIPS 140-2 IG 9.8.
		 * In addition, we require an entropy value H of 1/osr as this
		 * is the minimum entropy required to provide full entropy.
		 * Note, we collect (DATA_SIZE_BITS + ENTROPY_SAFETY_FACTOR)*osr deltas
		 * for inserting them into the entropy pool which should then have
		 * (close to) DATA_SIZE_BITS bits of entropy in the conditioned output.
		 *
		 * Note, ec->rct_count (which equals to value B in the pseudo
		 * code of SP800-90B section 4.4.1) starts with zero. Hence
		 * we need to subtract one from the cutoff value as calculated
		 * following SP800-90B. Thus C = ceil(-log_2(alpha)/H) = 30*osr.
		 *
		 */
		if ((unsigned int)ec->rct_count >= (30 * ec->osr)) {
			ec->rct_count = -1;
			ec->health_failure = 1;
		}
	} else {
		ec->rct_count = 0;
	}
}

/**
 * Is there an RCT health test failure?
 *
 * @ec [in] Reference to entropy collector
 *
 * @return
 * 	0 No health test failure
 * 	1 Permanent health test failure
 */
static int jent_rct_failure(struct rand_data *ec)
{
	if (ec->rct_count < 0)
		return 1;
	return 0;
}

static inline uint64_t jent_delta(uint64_t prev, uint64_t next)
{
	return (next - prev);
}

/**
 * Stuck test by checking the:
 * 	1st derivative of the jitter measurement (time delta)
 * 	2nd derivative of the jitter measurement (delta of time deltas)
 * 	3rd derivative of the jitter measurement (delta of delta of time deltas)
 *
 * All values must always be non-zero.
 *
 * @ec [in] Reference to entropy collector
 * @current_delta [in] Jitter time delta
 *
 * @return
 * 	0 jitter measurement not stuck (good bit)
 * 	1 jitter measurement stuck (reject bit)
 */
static unsigned int jent_stuck(struct rand_data *ec, uint64_t current_delta)
{
	uint64_t delta2 = jent_delta(ec->last_delta, current_delta);
	uint64_t delta3 = jent_delta(ec->last_delta2, delta2);

	ec->last_delta = current_delta;
	ec->last_delta2 = delta2;

	/*
	 * Insert the result of the comparison of two back-to-back time
	 * deltas.
	 */
	jent_apt_insert(ec, current_delta);

	if (!current_delta || !delta2 || !delta3) {
		/* RCT with a stuck bit */
		jent_rct_insert(ec, 1);
		return 1;
	}

	/* RCT with a non-stuck bit */
	jent_rct_insert(ec, 0);

	return 0;
}

/**
 * Report any health test failures
 *
 * @ec [in] Reference to entropy collector
 *
 * @return
 * 	0 No health test failure
 * 	1 Permanent health test failure
 */
static int jent_health_failure(struct rand_data *ec)
{
	/* Test is only enabled in FIPS mode */
	if (!ec->fips_enabled)
		return 0;

	return ec->health_failure;
}

/***************************************************************************
 * Message Digest Implementation
 ***************************************************************************/
#define SHA3_SIZE_BLOCK(bits)		((1600 - 2 * bits) >> 3)
#define SHA3_256_SIZE_BLOCK		SHA3_SIZE_BLOCK(SHA3_256_SIZE_DIGEST_BITS)
#define SHA3_MAX_SIZE_BLOCK		SHA3_256_SIZE_BLOCK

struct sha_ctx {
	uint64_t state[25];
	size_t msg_len;
	unsigned int r;
	unsigned int rword;
	unsigned int digestsize;
	uint8_t partial[SHA3_MAX_SIZE_BLOCK];
};

#define aligned(val)	__attribute__((aligned(val)))
#define ALIGNED_BUFFER(name, size, type)				       \
	type name[(size + sizeof(type)-1) / sizeof(type)] aligned(sizeof(type));

/* CTX size allows any hash type up to SHA3-224 */
#define SHA_MAX_CTX_SIZE	368
#define HASH_CTX_ON_STACK(name)						       \
	ALIGNED_BUFFER(name ## _ctx_buf, SHA_MAX_CTX_SIZE, uint64_t)	       \
	struct sha_ctx *name = (struct sha_ctx *) name ## _ctx_buf

/*
 * Conversion of Little-Endian representations in byte streams - the data
 * representation in the integer values is the host representation.
 */
static inline uint32_t ptr_to_le32(const uint8_t *p)
{
	return (uint32_t)p[0]       | (uint32_t)p[1] << 8 |
	       (uint32_t)p[2] << 16 | (uint32_t)p[3] << 24;
}

static inline uint64_t ptr_to_le64(const uint8_t *p)
{
	return (uint64_t)ptr_to_le32(p) | (uint64_t)ptr_to_le32(p + 4) << 32;
}

static inline void le32_to_ptr(uint8_t *p, const uint32_t value)
{
	p[0] = (uint8_t)(value);
	p[1] = (uint8_t)(value >> 8);
	p[2] = (uint8_t)(value >> 16);
	p[3] = (uint8_t)(value >> 24);
}

static inline void le64_to_ptr(uint8_t *p, const uint64_t value)
{
	le32_to_ptr(p + 4, (uint32_t)(value >> 32));
	le32_to_ptr(p,     (uint32_t)(value));
}

/*********************************** Keccak ***********************************/
/* state[x + y*5] */
#define A(x, y) (x + 5 * y)

static inline void keccakp_theta(uint64_t s[25])
{
	uint64_t C[5], D[5];

	/* Step 1 */
	C[0] = s[A(0, 0)] ^ s[A(0, 1)] ^ s[A(0, 2)] ^ s[A(0, 3)] ^ s[A(0, 4)];
	C[1] = s[A(1, 0)] ^ s[A(1, 1)] ^ s[A(1, 2)] ^ s[A(1, 3)] ^ s[A(1, 4)];
	C[2] = s[A(2, 0)] ^ s[A(2, 1)] ^ s[A(2, 2)] ^ s[A(2, 3)] ^ s[A(2, 4)];
	C[3] = s[A(3, 0)] ^ s[A(3, 1)] ^ s[A(3, 2)] ^ s[A(3, 3)] ^ s[A(3, 4)];
	C[4] = s[A(4, 0)] ^ s[A(4, 1)] ^ s[A(4, 2)] ^ s[A(4, 3)] ^ s[A(4, 4)];

	/* Step 2 */
	D[0] = C[4] ^ rol64(C[1], 1);
	D[1] = C[0] ^ rol64(C[2], 1);
	D[2] = C[1] ^ rol64(C[3], 1);
	D[3] = C[2] ^ rol64(C[4], 1);
	D[4] = C[3] ^ rol64(C[0], 1);

	/* Step 3 */
	s[A(0, 0)] ^= D[0];
	s[A(1, 0)] ^= D[1];
	s[A(2, 0)] ^= D[2];
	s[A(3, 0)] ^= D[3];
	s[A(4, 0)] ^= D[4];

	s[A(0, 1)] ^= D[0];
	s[A(1, 1)] ^= D[1];
	s[A(2, 1)] ^= D[2];
	s[A(3, 1)] ^= D[3];
	s[A(4, 1)] ^= D[4];

	s[A(0, 2)] ^= D[0];
	s[A(1, 2)] ^= D[1];
	s[A(2, 2)] ^= D[2];
	s[A(3, 2)] ^= D[3];
	s[A(4, 2)] ^= D[4];

	s[A(0, 3)] ^= D[0];
	s[A(1, 3)] ^= D[1];
	s[A(2, 3)] ^= D[2];
	s[A(3, 3)] ^= D[3];
	s[A(4, 3)] ^= D[4];

	s[A(0, 4)] ^= D[0];
	s[A(1, 4)] ^= D[1];
	s[A(2, 4)] ^= D[2];
	s[A(3, 4)] ^= D[3];
	s[A(4, 4)] ^= D[4];
}

static inline void keccakp_rho(uint64_t s[25])
{
	/* Step 1 */
	/* s[A(0, 0)] = s[A(0, 0)]; */

#define RHO_ROL(t)	(((t + 1) * (t + 2) / 2) % 64)
	/* Step 3 */
	s[A(1, 0)] = rol64(s[A(1, 0)], RHO_ROL(0));
	s[A(0, 2)] = rol64(s[A(0, 2)], RHO_ROL(1));
	s[A(2, 1)] = rol64(s[A(2, 1)], RHO_ROL(2));
	s[A(1, 2)] = rol64(s[A(1, 2)], RHO_ROL(3));
	s[A(2, 3)] = rol64(s[A(2, 3)], RHO_ROL(4));
	s[A(3, 3)] = rol64(s[A(3, 3)], RHO_ROL(5));
	s[A(3, 0)] = rol64(s[A(3, 0)], RHO_ROL(6));
	s[A(0, 1)] = rol64(s[A(0, 1)], RHO_ROL(7));
	s[A(1, 3)] = rol64(s[A(1, 3)], RHO_ROL(8));
	s[A(3, 1)] = rol64(s[A(3, 1)], RHO_ROL(9));
	s[A(1, 4)] = rol64(s[A(1, 4)], RHO_ROL(10));
	s[A(4, 4)] = rol64(s[A(4, 4)], RHO_ROL(11));
	s[A(4, 0)] = rol64(s[A(4, 0)], RHO_ROL(12));
	s[A(0, 3)] = rol64(s[A(0, 3)], RHO_ROL(13));
	s[A(3, 4)] = rol64(s[A(3, 4)], RHO_ROL(14));
	s[A(4, 3)] = rol64(s[A(4, 3)], RHO_ROL(15));
	s[A(3, 2)] = rol64(s[A(3, 2)], RHO_ROL(16));
	s[A(2, 2)] = rol64(s[A(2, 2)], RHO_ROL(17));
	s[A(2, 0)] = rol64(s[A(2, 0)], RHO_ROL(18));
	s[A(0, 4)] = rol64(s[A(0, 4)], RHO_ROL(19));
	s[A(4, 2)] = rol64(s[A(4, 2)], RHO_ROL(20));
	s[A(2, 4)] = rol64(s[A(2, 4)], RHO_ROL(21));
	s[A(4, 1)] = rol64(s[A(4, 1)], RHO_ROL(22));
	s[A(1, 1)] = rol64(s[A(1, 1)], RHO_ROL(23));
}

static inline void keccakp_pi(uint64_t s[25])
{
	uint64_t t = s[A(4, 4)];

	/* Step 1 */
	/* s[A(0, 0)] = s[A(0, 0)]; */
	s[A(4, 4)] = s[A(1, 4)];
	s[A(1, 4)] = s[A(3, 1)];
	s[A(3, 1)] = s[A(1, 3)];
	s[A(1, 3)] = s[A(0, 1)];
	s[A(0, 1)] = s[A(3, 0)];
	s[A(3, 0)] = s[A(3, 3)];
	s[A(3, 3)] = s[A(2, 3)];
	s[A(2, 3)] = s[A(1, 2)];
	s[A(1, 2)] = s[A(2, 1)];
	s[A(2, 1)] = s[A(0, 2)];
	s[A(0, 2)] = s[A(1, 0)];
	s[A(1, 0)] = s[A(1, 1)];
	s[A(1, 1)] = s[A(4, 1)];
	s[A(4, 1)] = s[A(2, 4)];
	s[A(2, 4)] = s[A(4, 2)];
	s[A(4, 2)] = s[A(0, 4)];
	s[A(0, 4)] = s[A(2, 0)];
	s[A(2, 0)] = s[A(2, 2)];
	s[A(2, 2)] = s[A(3, 2)];
	s[A(3, 2)] = s[A(4, 3)];
	s[A(4, 3)] = s[A(3, 4)];
	s[A(3, 4)] = s[A(0, 3)];
	s[A(0, 3)] = s[A(4, 0)];
	s[A(4, 0)] = t;
}

static inline void keccakp_chi(uint64_t s[25])
{
	uint64_t t0[5], t1[5];

	t0[0] = s[A(0, 0)];
	t0[1] = s[A(0, 1)];
	t0[2] = s[A(0, 2)];
	t0[3] = s[A(0, 3)];
	t0[4] = s[A(0, 4)];

	t1[0] = s[A(1, 0)];
	t1[1] = s[A(1, 1)];
	t1[2] = s[A(1, 2)];
	t1[3] = s[A(1, 3)];
	t1[4] = s[A(1, 4)];

	s[A(0, 0)] ^= ~s[A(1, 0)] & s[A(2, 0)];
	s[A(0, 1)] ^= ~s[A(1, 1)] & s[A(2, 1)];
	s[A(0, 2)] ^= ~s[A(1, 2)] & s[A(2, 2)];
	s[A(0, 3)] ^= ~s[A(1, 3)] & s[A(2, 3)];
	s[A(0, 4)] ^= ~s[A(1, 4)] & s[A(2, 4)];

	s[A(1, 0)] ^= ~s[A(2, 0)] & s[A(3, 0)];
	s[A(1, 1)] ^= ~s[A(2, 1)] & s[A(3, 1)];
	s[A(1, 2)] ^= ~s[A(2, 2)] & s[A(3, 2)];
	s[A(1, 3)] ^= ~s[A(2, 3)] & s[A(3, 3)];
	s[A(1, 4)] ^= ~s[A(2, 4)] & s[A(3, 4)];

	s[A(2, 0)] ^= ~s[A(3, 0)] & s[A(4, 0)];
	s[A(2, 1)] ^= ~s[A(3, 1)] & s[A(4, 1)];
	s[A(2, 2)] ^= ~s[A(3, 2)] & s[A(4, 2)];
	s[A(2, 3)] ^= ~s[A(3, 3)] & s[A(4, 3)];
	s[A(2, 4)] ^= ~s[A(3, 4)] & s[A(4, 4)];

	s[A(3, 0)] ^= ~s[A(4, 0)] & t0[0];
	s[A(3, 1)] ^= ~s[A(4, 1)] & t0[1];
	s[A(3, 2)] ^= ~s[A(4, 2)] & t0[2];
	s[A(3, 3)] ^= ~s[A(4, 3)] & t0[3];
	s[A(3, 4)] ^= ~s[A(4, 4)] & t0[4];

	s[A(4, 0)] ^= ~t0[0] & t1[0];
	s[A(4, 1)] ^= ~t0[1] & t1[1];
	s[A(4, 2)] ^= ~t0[2] & t1[2];
	s[A(4, 3)] ^= ~t0[3] & t1[3];
	s[A(4, 4)] ^= ~t0[4] & t1[4];
}

static const uint64_t keccakp_iota_vals[] = {
	0x0000000000000001ULL, 0x0000000000008082ULL, 0x800000000000808aULL,
	0x8000000080008000ULL, 0x000000000000808bULL, 0x0000000080000001ULL,
	0x8000000080008081ULL, 0x8000000000008009ULL, 0x000000000000008aULL,
	0x0000000000000088ULL, 0x0000000080008009ULL, 0x000000008000000aULL,
	0x000000008000808bULL, 0x800000000000008bULL, 0x8000000000008089ULL,
	0x8000000000008003ULL, 0x8000000000008002ULL, 0x8000000000000080ULL,
	0x000000000000800aULL, 0x800000008000000aULL, 0x8000000080008081ULL,
	0x8000000000008080ULL, 0x0000000080000001ULL, 0x8000000080008008ULL
};

static inline void keccakp_iota(uint64_t s[25], unsigned int round)
{
	s[0] ^= keccakp_iota_vals[round];
}

static inline void keccakp_1600(uint64_t s[25])
{
	unsigned int round;

	for (round = 0; round < 24; round++) {
		keccakp_theta(s);
		keccakp_rho(s);
		keccakp_pi(s);
		keccakp_chi(s);
		keccakp_iota(s, round);
	}
}

/*********************************** SHA-3 ************************************/

static inline void sha3_init(struct sha_ctx *ctx)
{
	unsigned int i;

	for (i = 0; i < 25; i++)
		ctx->state[i] = 0;
	ctx->msg_len = 0;
}

static void sha3_256_init(struct sha_ctx *ctx)
{
	sha3_init(ctx);
	ctx->r = SHA3_256_SIZE_BLOCK;
	ctx->rword = SHA3_256_SIZE_BLOCK / sizeof(uint64_t);
	ctx->digestsize = SHA3_256_SIZE_DIGEST;
}

static inline void sha3_fill_state(struct sha_ctx *ctx, const uint8_t *in)
{
	unsigned int i;

	for (i = 0; i < ctx->rword; i++) {
		ctx->state[i]  ^= ptr_to_le64(in);
		in += 8;
	}
}

static void sha3_update(struct sha_ctx *ctx, const uint8_t *in, size_t inlen)
{
	size_t partial = ctx->msg_len % ctx->r;

	ctx->msg_len += inlen;

	/* Sponge absorbing phase */

	/* Check if we have a partial block stored */
	if (partial) {
		size_t todo = ctx->r - partial;

		/*
		 * If the provided data is small enough to fit in the partial
		 * buffer, copy it and leave it unprocessed.
		 */
		if (inlen < todo) {
			memcpy(ctx->partial + partial, in, inlen);
			return;
		}

		/*
		 * The input data is large enough to fill the entire partial
		 * block buffer. Thus, we fill it and transform it.
		 */
		memcpy(ctx->partial + partial, in, todo);
		inlen -= todo;
		in += todo;

		sha3_fill_state(ctx, ctx->partial);
		keccakp_1600(ctx->state);
	}

	/* Perform a transformation of full block-size messages */
	for (; inlen >= ctx->r; inlen -= ctx->r, in += ctx->r) {
		sha3_fill_state(ctx, in);
		keccakp_1600(ctx->state);
	}

	/* If we have data left, copy it into the partial block buffer */
	memcpy(ctx->partial, in, inlen);
}

static void sha3_final(struct sha_ctx *ctx, uint8_t *digest)
{
	size_t partial = ctx->msg_len % ctx->r;
	unsigned int i;

	/* Final round in sponge absorbing phase */

	/* Fill the unused part of the partial buffer with zeros */
	memset(ctx->partial + partial, 0, ctx->r - partial);

	/*
	 * Add the leading and trailing bit as well as the 01 bits for the
	 * SHA-3 suffix.
	 */
	ctx->partial[partial] = 0x06;
	ctx->partial[ctx->r - 1] |= 0x80;

	/* Final transformation */
	sha3_fill_state(ctx, ctx->partial);
	keccakp_1600(ctx->state);

	/*
	 * Sponge squeeze phase - the digest size is always smaller as the
	 * state size r which implies we only have one squeeze round.
	 */
	for (i = 0; i < ctx->digestsize / 8; i++, digest += 8)
		le64_to_ptr(digest, ctx->state[i]);

	/* Add remaining 4 bytes if we use SHA3-224 */
	if (ctx->digestsize % 8)
		le32_to_ptr(digest, (uint32_t)(ctx->state[i]));

	memset(ctx->partial, 0, ctx->r);
	sha3_init(ctx);
}

static int sha3_tester(void)
{
	HASH_CTX_ON_STACK(ctx);
	static const uint8_t msg_256[] = { 0x5E, 0x5E, 0xD6 };
	static const uint8_t exp_256[] = { 0xF1, 0x6E, 0x66, 0xC0, 0x43, 0x72,
					   0xB4, 0xA3, 0xE1, 0xE3, 0x2E, 0x07,
					   0xC4, 0x1C, 0x03, 0x40, 0x8A, 0xD5,
					   0x43, 0x86, 0x8C, 0xC4, 0x0E, 0xC5,
					   0x5E, 0x00, 0xBB, 0xBB, 0xBD, 0xF5,
					   0x91, 0x1E };
	uint8_t act[SHA3_256_SIZE_DIGEST] = { 0 };
	unsigned int i;

	sha3_256_init(ctx);
	sha3_update(ctx, msg_256, 3);
	sha3_final(ctx, act);

	for (i = 0; i < SHA3_256_SIZE_DIGEST; i++) {
		if (exp_256[i] != act[i])
			return 1;
	}

	return 0;
}

static uint64_t jent_common_timer_gcd = 0; /* The common divisor for all timestamp deltas */

#ifdef JENT_CONF_ENABLE_INTERNAL_TIMER

/***************************************************************************
 * Timer-less timer replacement
 *
 * If there is no high-resolution hardware timer available, we create one
 * ourselves. This logic is only used when the initialization identifies
 * that no suitable time source is available.
 ***************************************************************************/

static int jent_force_internal_timer = 0;

/**
 * Timer-replacement loop
 *
 * @brief The measurement loop triggers the read of the value from the
 * counter function. It conceptually acts as the low resolution
 * samples timer from a ring oscillator.
 */
static void *jent_notime_sample_timer(void *arg)
{
	struct rand_data *ec = (struct rand_data *)arg;

	ec->notime_timer = 0;

	while (1) {
		if (ec->notime_interrupt)
			return NULL;

		ec->notime_timer++;
	}

	return NULL;
}

/*
 * Enable the clock: spawn a new thread that holds a counter.
 *
 * Note, although creating a thread is expensive, we do that every time a
 * caller wants entropy from us and terminate the thread afterwards. This
 * is to ensure an attacker cannot easily identify the ticking thread.
 */
static inline int jent_notime_settick(struct rand_data *ec)
{
	int ret;

	if (!ec->enable_notime)
		return 0;

	ret = -pthread_attr_init(&ec->notime_pthread_attr);
	if (ret)
		return ret;

	ec->notime_interrupt = 0;
	ec->notime_prev_timer = 0;
	ec->notime_timer = 0;

	return -pthread_create(&ec->notime_thread_id,
			       &ec->notime_pthread_attr,
			       jent_notime_sample_timer, ec);
}

static inline void jent_notime_unsettick(struct rand_data *ec)
{
	if (!ec->enable_notime)
		return;

	ec->notime_interrupt = 1;
	pthread_join(ec->notime_thread_id, NULL);
	pthread_attr_destroy(&ec->notime_pthread_attr);
}

static inline void jent_get_nstime_internal(struct rand_data *ec, uint64_t *out)
{
	if (ec->enable_notime) {
		/*
		 * Allow the counting thread to be initialized and guarantee
		 * that it ticked since last time we looked.
		 *
		 * Note, we do not use an atomic operation here for reading
		 * jent_notime_timer since if this integer is garbled, it even
		 * adds to entropy. But on most architectures, read/write
		 * of an uint64_t should be atomic anyway.
		 */
		while (ec->notime_timer == ec->notime_prev_timer)
			;

		ec->notime_prev_timer = ec->notime_timer;
		*out = ec->notime_prev_timer;
	} else {
		jent_get_nstime(out);
	}
}

static int jent_time_entropy_init(unsigned int enable_notime);
static int jent_notime_enable(struct rand_data *ec, unsigned int flags)
{
	/* Use internal timer */
	if (jent_force_internal_timer || (flags & JENT_FORCE_INTERNAL_TIMER)) {
		/* Self test not run yet */
		if (!jent_force_internal_timer && jent_time_entropy_init(1))
			return EHEALTH;

		ec->enable_notime = 1;
	}

	return 0;
}

#else /* JENT_CONF_ENABLE_INTERNAL_TIMER */

static inline void jent_get_nstime_internal(struct rand_data *ec, uint64_t *out)
{
	(void)ec;
	jent_get_nstime(out);
}

static inline int jent_notime_enable(struct rand_data *ec, unsigned int flags)
{
	(void)ec;

	/* If we force the timer-less noise source, we return an error */
	if (flags & JENT_FORCE_INTERNAL_TIMER)
		return EHEALTH;

	return 0;
}

static inline int jent_notime_settick(struct rand_data *ec)
{
	(void)ec;
	return 0;
}

static inline void jent_notime_unsettick(struct rand_data *ec) { (void)ec; }

#endif /* JENT_CONF_ENABLE_INTERNAL_TIMER */

/***************************************************************************
 * Noise sources
 ***************************************************************************/

/**
 * Update of the loop count used for the next round of
 * an entropy collection.
 *
 * @ec [in] entropy collector struct -- may be NULL
 * @bits [in] is the number of low bits of the timer to consider
 * @min [in] is the number of bits we shift the timer value to the right at
 *	     the end to make sure we have a guaranteed minimum value
 *
 * @return Newly calculated loop counter
 */
static uint64_t jent_loop_shuffle(struct rand_data *ec,
				  unsigned int bits, unsigned int min)
{
#ifdef JENT_CONF_DISABLE_LOOP_SHUFFLE

	(void)ec;
	(void)bits;

	return (1U<<min);

#else /* JENT_CONF_DISABLE_LOOP_SHUFFLE */

	uint64_t time = 0;
	uint64_t shuffle = 0;
	unsigned int i = 0;
	unsigned int mask = (1U<<bits) - 1;

	/*
	 * Mix the current state of the random number into the shuffle
	 * calculation to balance that shuffle a bit more.
	 */
	if (ec) {
		jent_get_nstime_internal(ec, &time);
		time ^= ec->data[0];
	}

	/*
	 * We fold the time value as much as possible to ensure that as many
	 * bits of the time stamp are included as possible.
	 */
	for (i = 0; ((DATA_SIZE_BITS + bits - 1) / bits) > i; i++) {
		shuffle ^= time & mask;
		time = time >> bits;
	}

	/*
	 * We add a lower boundary value to ensure we have a minimum
	 * RNG loop count.
	 */
	return (shuffle + (1U<<min));

#endif /* JENT_CONF_DISABLE_LOOP_SHUFFLE */
}

/**
 * CPU Jitter noise source -- this is the noise source based on the CPU
 * 			      execution time jitter
 *
 * This function injects the individual bits of the time value into the
 * entropy pool using a hash.
 *
 * @ec [in] entropy collector struct -- may be NULL
 * @time [in] time stamp to be injected
 * @loop_cnt [in] if a value not equal to 0 is set, use the given value as
 *		  number of loops to perform the hash operation
 * @stuck [in] Is the time stamp identified as stuck?
 *
 * Output:
 * updated hash context
 */
static void jent_hash_time(struct rand_data *ec, uint64_t time,
			   uint64_t loop_cnt, unsigned int stuck)
{
	HASH_CTX_ON_STACK(ctx);
	uint8_t itermediary[SHA3_256_SIZE_DIGEST];
	uint64_t j = 0;
#define MAX_HASH_LOOP 3
#define MIN_HASH_LOOP 0
	uint64_t hash_loop_cnt =
		jent_loop_shuffle(ec, MAX_HASH_LOOP, MIN_HASH_LOOP);

	sha3_256_init(ctx);

	/*
	 * testing purposes -- allow test app to set the counter, not
	 * needed during runtime
	 */
	if (loop_cnt)
		hash_loop_cnt = loop_cnt;

	/*
	 * This loop basically slows down the SHA-3 operation depending
	 * on the hash_loop_cnt. Each iteration of the loop generates the
	 * same result.
	 */
	for (j = 0; j < hash_loop_cnt; j++) {
		sha3_update(ctx, ec->data, SHA3_256_SIZE_DIGEST);
		sha3_update(ctx, (uint8_t *)&time, sizeof(uint64_t));
		sha3_update(ctx, (uint8_t *)&j, sizeof(uint64_t));

		/*
		 * If the time stamp is stuck, do not finally insert the value
		 * into the entropy pool. Although this operation should not do
		 * any harm even when the time stamp has no entropy, SP800-90B
		 * requires that any conditioning operation to have an identical
		 * amount of input data according to section 3.1.5.
		 */

		/*
		 * The sha3_final operations re-initialize the context for the
		 * next loop iteration.
		 */
		if (stuck || (j < hash_loop_cnt - 1))
			sha3_final(ctx, itermediary);
		else
			sha3_final(ctx, ec->data);
	}

	jent_memset_secure(ctx, SHA_MAX_CTX_SIZE);
	jent_memset_secure(itermediary, sizeof(itermediary));
}

/**
 * Memory Access noise source -- this is a noise source based on variations in
 * 				 memory access times
 *
 * This function performs memory accesses which will add to the timing
 * variations due to an unknown amount of CPU wait states that need to be
 * added when accessing memory. The memory size should be larger than the L1
 * caches as outlined in the documentation and the associated testing.
 *
 * The L1 cache has a very high bandwidth, albeit its access rate is  usually
 * slower than accessing CPU registers. Therefore, L1 accesses only add minimal
 * variations as the CPU has hardly to wait. Starting with L2, significant
 * variations are added because L2 typically does not belong to the CPU any more
 * and therefore a wider range of CPU wait states is necessary for accesses.
 * L3 and real memory accesses have even a wider range of wait states. However,
 * to reliably access either L3 or memory, the ec->mem memory must be quite
 * large which is usually not desirable.
 *
 * @ec [in] Reference to the entropy collector with the memory access data -- if
 *	    the reference to the memory block to be accessed is NULL, this noise
 *	    source is disabled
 * @loop_cnt [in] if a value not equal to 0 is set, use the given value as
 *		  number of loops to perform the hash operation
 */
static void jent_memaccess(struct rand_data *ec, uint64_t loop_cnt)
{
	unsigned int wrap = 0;
	uint64_t i = 0;
#define MAX_ACC_LOOP_BIT 7
#define MIN_ACC_LOOP_BIT 0
	uint64_t acc_loop_cnt =
		jent_loop_shuffle(ec, MAX_ACC_LOOP_BIT, MIN_ACC_LOOP_BIT);

	if (NULL == ec || NULL == ec->mem)
		return;
	wrap = ec->memblocksize * ec->memblocks;

	/*
	 * testing purposes -- allow test app to set the counter, not
	 * needed during runtime
	 */
	if (loop_cnt)
		acc_loop_cnt = loop_cnt;
	for (i = 0; i < (ec->memaccessloops + acc_loop_cnt); i++) {
		unsigned char *tmpval = ec->mem + ec->memlocation;
		/*
		 * memory access: just add 1 to one byte,
		 * wrap at 255 -- memory access implies read
		 * from and write to memory location
		 */
		*tmpval = (unsigned char)((*tmpval + 1) & 0xff);
		/*
		 * Addition of memblocksize - 1 to pointer
		 * with wrap around logic to ensure that every
		 * memory location is hit evenly
		 */
		ec->memlocation = ec->memlocation + ec->memblocksize - 1;
		ec->memlocation = ec->memlocation % wrap;
	}
}

/***************************************************************************
 * Start of entropy processing logic
 ***************************************************************************/

/**
 * This is the heart of the entropy generation: calculate time deltas and
 * use the CPU jitter in the time deltas. The jitter is injected into the
 * entropy pool.
 *
 * WARNING: ensure that ->prev_time is primed before using the output
 * 	    of this function! This can be done by calling this function
 * 	    and not using its result.
 *
 * @ec [in] Reference to entropy collector
 * @loop_cnt [in] see jent_hash_time
 * @ret_current_delta [out] Test interface: return time delta - may be NULL
 *
 * @return: result of stuck test
 */
static unsigned int jent_measure_jitter(struct rand_data *ec,
					uint64_t loop_cnt,
					uint64_t *ret_current_delta)
{
	uint64_t time = 0;
	uint64_t current_delta = 0;
	unsigned int stuck;

	/* Invoke one noise source before time measurement to add variations */
	jent_memaccess(ec, loop_cnt);

	/*
	 * Get time stamp and calculate time delta to previous
	 * invocation to measure the timing variations
	 */
	jent_get_nstime_internal(ec, &time);
	current_delta = jent_delta(ec->prev_time, time) / jent_common_timer_gcd;
	ec->prev_time = time;

	/* Check whether we have a stuck measurement. */
	stuck = jent_stuck(ec, current_delta);

	/* Now call the next noise sources which also injects the data */
	jent_hash_time(ec, current_delta, loop_cnt, stuck);

	/* return the raw entropy value */
	if (ret_current_delta)
		*ret_current_delta = current_delta;

	return stuck;
}

/**
 * Generator of one 256 bit random number
 * Function fills rand_data->data
 *
 * @ec [in] Reference to entropy collector
 */
static void jent_random_data(struct rand_data *ec)
{
	unsigned int k = 0, safety_factor = ENTROPY_SAFETY_FACTOR;

	if (!ec->fips_enabled)
		safety_factor = 0;

	/* priming of the ->prev_time value */
	jent_measure_jitter(ec, 0, NULL);

	while (1) {
		/* If a stuck measurement is received, repeat measurement */
		if (jent_measure_jitter(ec, 0, NULL))
			continue;

		/*
		 * We multiply the loop value with ->osr to obtain the
		 * oversampling rate requested by the caller
		 */
		if (++k >= ((DATA_SIZE_BITS + safety_factor) * ec->osr))
			break;
	}
}

/***************************************************************************
 * Random Number Generation
 ***************************************************************************/

/**
 * Entry function: Obtain entropy for the caller.
 *
 * This function invokes the entropy gathering logic as often to generate
 * as many bytes as requested by the caller. The entropy gathering logic
 * creates 64 bit per invocation.
 *
 * This function truncates the last 64 bit entropy value output to the exact
 * size specified by the caller.
 *
 * @ec [in] Reference to entropy collector
 * @data [out] pointer to buffer for storing random data -- buffer must
 *	       already exist
 * @len [in] size of the buffer, specifying also the requested number of random
 *	     in bytes
 *
 * @return number of bytes returned when request is fulfilled or an error
 *
 * The following error codes can occur:
 *	-1	entropy_collector is NULL
 *	-2	RCT failed
 *	-3	APT test failed
 *	-4	The timer cannot be initialized
 */
JENT_PRIVATE_STATIC
ssize_t jent_read_entropy(struct rand_data *ec, char *data, size_t len)
{
	char *p = data;
	size_t orig_len = len;
	int ret = 0;

	if (NULL == ec)
		return -1;

	if (jent_notime_settick(ec))
		return -4;

	while (len > 0) {
		size_t tocopy;

		jent_random_data(ec);

		if (jent_health_failure(ec)) {
			if (jent_rct_failure(ec))
				ret = -2;
			else
				ret = -3;

			goto err;
		}

		if ((DATA_SIZE_BITS / 8) < len)
			tocopy = (DATA_SIZE_BITS / 8);
		else
			tocopy = len;
		memcpy(p, &ec->data, tocopy);

		len -= tocopy;
		p += tocopy;
	}

	/*
	 * To be on the safe side, we generate one more round of entropy
	 * which we do not give out to the caller. That round shall ensure
	 * that in case the calling application crashes, memory dumps, pages
	 * out, or due to the CPU Jitter RNG lingering in memory for long
	 * time without being moved and an attacker cracks the application,
	 * all he reads in the entropy pool is a value that is NEVER EVER
	 * being used for anything. Thus, he does NOT see the previous value
	 * that was returned to the caller for cryptographic purposes.
	 */
	/*
	 * If we use secured memory, do not use that precaution as the secure
	 * memory protects the entropy pool. Moreover, note that using this
	 * call reduces the speed of the RNG by up to half
	 */
#ifndef CONFIG_CRYPTO_CPU_JITTERENTROPY_SECURE_MEMORY
	jent_random_data(ec);
#endif

err:
	jent_notime_unsettick(ec);
	return ret ? ret : (ssize_t)orig_len;
}

/***************************************************************************
 * Initialization logic
 ***************************************************************************/

JENT_PRIVATE_STATIC
struct rand_data *jent_entropy_collector_alloc(unsigned int osr,
					       unsigned int flags)
{
	struct rand_data *entropy_collector;

	/*
	 * Requesting disabling and forcing of internal timer
	 * makes no sense.
	 */
	if ((flags & JENT_DISABLE_INTERNAL_TIMER) &&
	    (flags & JENT_FORCE_INTERNAL_TIMER))
		return NULL;

#ifdef JENT_CONF_ENABLE_INTERNAL_TIMER
	/*
	 * If the initial test code concludes to force the internal timer
	 * and the user requests it not to be used, do not allocate
	 * the Jitter RNG instance.
	 */
	if (jent_force_internal_timer && (flags & JENT_DISABLE_INTERNAL_TIMER))
		return NULL;
#endif

	/*
	 * Was jent_entropy_init run (establishing the common GCD)?
	 */
	if(0 == jent_common_timer_gcd) {
		/*
		 * It was not. This should probably be an error, but this behavior breaks the test code.
		 * Set the gcd to a value that won't hurt anything.
		 */
		jent_common_timer_gcd = 1;
	}

	entropy_collector = jent_zalloc(sizeof(struct rand_data));
	if (NULL == entropy_collector)
		return NULL;

	if (!(flags & JENT_DISABLE_MEMORY_ACCESS)) {
		/* Allocate memory for adding variations based on memory
		 * access
		 */
		entropy_collector->mem = 
			(unsigned char *)jent_zalloc(JENT_MEMORY_SIZE);
		if (entropy_collector->mem == NULL)
			goto err;

		entropy_collector->memblocksize = JENT_MEMORY_BLOCKSIZE;
		entropy_collector->memblocks = JENT_MEMORY_BLOCKS;
		entropy_collector->memaccessloops = JENT_MEMORY_ACCESSLOOPS;
	}

	/* verify and set the oversampling rate */
	if (osr < JENT_MIN_OSR)
		osr = JENT_MIN_OSR;
	entropy_collector->osr = osr;

	/* Establish the apt_cutoff based on the presumed entropy rate of 1/osr. */
	if(osr >= ARRAY_SIZE(jent_apt_cutoff_lookup)) {
		entropy_collector->apt_cutoff = jent_apt_cutoff_lookup[ARRAY_SIZE(jent_apt_cutoff_lookup)-1];
	} else {
		entropy_collector->apt_cutoff = jent_apt_cutoff_lookup[osr-1];
	}

	if (jent_fips_enabled() || (flags & JENT_FORCE_FIPS))
		entropy_collector->fips_enabled = 1;

	/* Use timer-less noise source */
	if (!(flags & JENT_DISABLE_INTERNAL_TIMER)) {
		if (jent_notime_enable(entropy_collector, flags))
			goto err;
	}

	/* fill the data pad with non-zero values */
	if (jent_notime_settick(entropy_collector))
		goto err;
	jent_random_data(entropy_collector);
	jent_notime_unsettick(entropy_collector);

	return entropy_collector;

err:
	if (entropy_collector->mem != NULL)
		jent_zfree(entropy_collector->mem, JENT_MEMORY_SIZE);
	jent_zfree(entropy_collector, sizeof(struct rand_data));
	return NULL;
}

JENT_PRIVATE_STATIC
void jent_entropy_collector_free(struct rand_data *entropy_collector)
{
	if (entropy_collector != NULL) {
		if (entropy_collector->mem != NULL) {
			jent_zfree(entropy_collector->mem, JENT_MEMORY_SIZE);
			entropy_collector->mem = NULL;
		}
		jent_zfree(entropy_collector, sizeof(struct rand_data));
	}
}

/*A straight forward implementation of the Euclidean algorithm for GCD.*/
static uint64_t jent_gcd64(uint64_t a, uint64_t b) {
	/* Make a greater a than or equal b. */
	if (a < b) {
		uint64_t c = a;
		a = b;
		b = c;
	}

	/* Now perform the standard inner-loop for this algorithm.*/
	while (b != 0) {
		uint64_t r;

		r = a % b;

		a = b;
		b = r;
  }

  return a;
}


static int jent_time_entropy_init(unsigned int enable_notime)
{
	int i;
	uint64_t delta_sum = 0;
	int time_backwards = 0;
	int count_mod = 0;
	int count_stuck = 0;
	int ret = 0;
	struct rand_data ec;
	uint64_t *delta_history = NULL;
	uint64_t running_gcd = 0;


	memset(&ec, 0, sizeof(ec));
	delta_history = jent_zalloc(JENT_POWERUP_TESTLOOPCOUNT*sizeof(uint64_t));
	if(NULL == delta_history) {
		ret = EMEM;
		goto out;
	}

	if (enable_notime) {
		ec.enable_notime = 1;
		jent_notime_settick(&ec);
	}

	/* Required for RCT */
	ec.osr = 1;
	if (jent_fips_enabled())
		ec.fips_enabled = 1;

	/* Required by jent_measure_jitter */
	jent_common_timer_gcd = 1;

	/* We could perform statistical tests here, but the problem is
	 * that we only have a few loop counts to do testing. These
	 * loop counts may show some slight skew and we produce
	 * false positives.
	 *
	 * Moreover, only old systems show potentially problematic
	 * jitter entropy that could potentially be caught here. But
	 * the RNG is intended for hardware that is available or widely
	 * used, but not old systems that are long out of favor. Thus,
	 * no statistical tests.
	 */

	/*
	 * We could add a check for system capabilities such as clock_getres or
	 * check for CONFIG_X86_TSC, but it does not make much sense as the
	 * following sanity checks verify that we have a high-resolution
	 * timer.
	 */

	/* To initialize the prior time. */
	jent_measure_jitter(&ec, 0, NULL);

#define CLEARCACHE 100
	for (i = 0; (JENT_POWERUP_TESTLOOPCOUNT + CLEARCACHE) > i; i++) {
		uint64_t start_time = 0;
		uint64_t end_time = 0;
		uint64_t delta = 0;
		unsigned int stuck;

		/* Invoke core entropy collection logic */
		jent_get_nstime_internal(&ec, &start_time);
		stuck = jent_measure_jitter(&ec, 0, &delta);
		jent_get_nstime_internal(&ec, &end_time);

		/* test whether timer works */
		if (!start_time || !end_time) {
			ret = ENOTIME;
			goto out;
		}
		/*
		 * test whether timer is fine grained enough to provide
		 * delta even when called shortly after each other -- this
		 * implies that we also have a high resolution timer
		 */
		if (!delta || (end_time == start_time)) {
			ret = ECOARSETIME;
			goto out;
		}

		/*
		 * up to here we did not modify any variable that will be
		 * evaluated later, but we already performed some work. Thus we
		 * already have had an impact on the caches, branch prediction,
		 * etc. with the goal to clear it to get the worst case
		 * measurements.
		 */
		if (CLEARCACHE > i)
			continue;

		if (stuck)
			count_stuck++;
<<<<<<< HEAD
=======
		else {
			nonstuck++;

			/*
			 * Ensure that the APT succeeded.
			 *
			 * With the check below that count_stuck must be less
			 * than 10% of the overall generated raw entropy values
			 * it is guaranteed that the APT is invoked at least
			 * floor((JENT_POWERUP_TESTLOOPCOUNT * 0.9) / 512) == 1
			 * times.
			 */
			if ((nonstuck % JENT_APT_WINDOW_SIZE) == 0) {
				if (jent_health_failure(&ec)) {
					ret = EHEALTH;
					goto out;
				}
			}
		}

		/* Validate RCT */
		if (jent_rct_failure(&ec)) {
			ret = ERCT;
			goto out;
		}
>>>>>>> 95652400

		/* test whether we have an increasing timer */
		if (!(end_time > start_time))
			time_backwards++;

		/* Store the delta values for later work. */
		delta_history[i-CLEARCACHE] = delta;
	}

	/* First, did we encounter a health test failure? */
	/* Validate RCT */
	if (jent_rct_failure(&ec)) {
		ret = ERCT;
		goto out;
	}

	/* Ensure that the other health tests succeeded. */
	if (jent_health_failure(&ec)) {
		ret = EHEALTH;
		goto out;
	}

	/*
	 * we allow up to three times the time running backwards.
	 * CLOCK_REALTIME is affected by adjtime and NTP operations. Thus,
	 * if such an operation just happens to interfere with our test, it
	 * should not fail. The value of 3 should cover the NTP case being
	 * performed during our test run.
	 */
	if (time_backwards > 3) {
		ret = ENOMONOTONIC;
		goto out;
	}

	/*
	 * If we have more than 90% stuck results, then this Jitter RNG is
	 * likely to not work well.
	 */
	if (JENT_STUCK_INIT_THRES(JENT_POWERUP_TESTLOOPCOUNT) < count_stuck) {
		ret = ESTUCK;
		goto out;
	}

	/* Now look at the stored delta values in more detail (
	 * without perturbing the main init loop timing). 
	 */
	if(delta_history[0] % 100 == 0) count_mod=1;
	else count_mod=0;
	running_gcd = delta_history[0];

	for (i = 1; JENT_POWERUP_TESTLOOPCOUNT > i; i++) {
		if (delta_history[i] % 100 == 0)
			count_mod++;

		/*
		 * ensure that we have a varying delta timer which is necessary
		 * for the calculation of entropy -- perform this check
		 * only after the first loop is executed as we need to prime
		 * the old_data value
		 */
		if (delta_history[i] >= delta_history[i-1])
			delta_sum +=  delta_history[i] - delta_history[i-1];
		else
			delta_sum +=  delta_history[i-1] - delta_history[i];

		/*
		 * Some timers increment by a fixed (non-1) amount each step.
		 * This code checks for such increments, and allows the library
		 * to output the number of such changes have occurred.
		 */
		running_gcd = jent_gcd64(running_gcd, delta_history[i]);
	}

	/*
	 * Variations of deltas of time must on average be larger
	 * than 1 to ensure the entropy estimation
	 * implied with 1 is preserved
	 */
	if (delta_sum <= JENT_POWERUP_TESTLOOPCOUNT-1) {
		ret = EMINVARVAR;
		goto out;
	}

	/*
	 * Ensure that we have variations in the time stamp below 100 for at
	 * least 10% of all checks -- on some platforms, the counter increments
	 * in multiples of 100, but not always
	 */
	if ((JENT_STUCK_INIT_THRES(JENT_POWERUP_TESTLOOPCOUNT) < count_mod) || (running_gcd >= 100)) {
		ret = ECOARSETIME;
		goto out;
	}

	/*
	 * Adjust all deltas by the observed (small) common factor.
	 */
	jent_common_timer_gcd = running_gcd;

out:
	if(delta_history != NULL) {
		jent_zfree(delta_history, JENT_POWERUP_TESTLOOPCOUNT*sizeof(uint64_t));
	}
	if (enable_notime) {
		jent_notime_unsettick(&ec);
	}

	return ret;
}

JENT_PRIVATE_STATIC
int jent_entropy_init(void)
{
	int ret;

	if (sha3_tester())
		return EHASH;

	ret = jent_time_entropy_init(0);

#ifdef JENT_CONF_ENABLE_INTERNAL_TIMER
	jent_force_internal_timer = 0;
	if (ret) {
		ret = jent_time_entropy_init(1);
		if (!ret)
			jent_force_internal_timer = 1;
	}
#endif /* JENT_CONF_ENABLE_INTERNAL_TIMER */

	return ret;
}<|MERGE_RESOLUTION|>--- conflicted
+++ resolved
@@ -1396,34 +1396,6 @@
 
 		if (stuck)
 			count_stuck++;
-<<<<<<< HEAD
-=======
-		else {
-			nonstuck++;
-
-			/*
-			 * Ensure that the APT succeeded.
-			 *
-			 * With the check below that count_stuck must be less
-			 * than 10% of the overall generated raw entropy values
-			 * it is guaranteed that the APT is invoked at least
-			 * floor((JENT_POWERUP_TESTLOOPCOUNT * 0.9) / 512) == 1
-			 * times.
-			 */
-			if ((nonstuck % JENT_APT_WINDOW_SIZE) == 0) {
-				if (jent_health_failure(&ec)) {
-					ret = EHEALTH;
-					goto out;
-				}
-			}
-		}
-
-		/* Validate RCT */
-		if (jent_rct_failure(&ec)) {
-			ret = ERCT;
-			goto out;
-		}
->>>>>>> 95652400
 
 		/* test whether we have an increasing timer */
 		if (!(end_time > start_time))
